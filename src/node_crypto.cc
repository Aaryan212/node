// Copyright Joyent, Inc. and other Node contributors.
//
// Permission is hereby granted, free of charge, to any person obtaining a
// copy of this software and associated documentation files (the
// "Software"), to deal in the Software without restriction, including
// without limitation the rights to use, copy, modify, merge, publish,
// distribute, sublicense, and/or sell copies of the Software, and to permit
// persons to whom the Software is furnished to do so, subject to the
// following conditions:
//
// The above copyright notice and this permission notice shall be included
// in all copies or substantial portions of the Software.
//
// THE SOFTWARE IS PROVIDED "AS IS", WITHOUT WARRANTY OF ANY KIND, EXPRESS
// OR IMPLIED, INCLUDING BUT NOT LIMITED TO THE WARRANTIES OF
// MERCHANTABILITY, FITNESS FOR A PARTICULAR PURPOSE AND NONINFRINGEMENT. IN
// NO EVENT SHALL THE AUTHORS OR COPYRIGHT HOLDERS BE LIABLE FOR ANY CLAIM,
// DAMAGES OR OTHER LIABILITY, WHETHER IN AN ACTION OF CONTRACT, TORT OR
// OTHERWISE, ARISING FROM, OUT OF OR IN CONNECTION WITH THE SOFTWARE OR THE
// USE OR OTHER DEALINGS IN THE SOFTWARE.

#include <node_crypto.h>
#include <v8.h>

#include <node.h>
#include <node_buffer.h>
#include <node_root_certs.h>

#include <string.h>
#include <stdlib.h>

#include <errno.h>

#if OPENSSL_VERSION_NUMBER >= 0x10000000L
# define OPENSSL_CONST const
#else
# define OPENSSL_CONST
#endif

#define ASSERT_IS_STRING_OR_BUFFER(val) \
  if (!val->IsString() && !Buffer::HasInstance(val)) { \
    return ThrowException(Exception::TypeError(String::New("Not a string or buffer"))); \
  }

namespace node {
namespace crypto {

using namespace v8;

static Persistent<String> errno_symbol;
static Persistent<String> syscall_symbol;
static Persistent<String> subject_symbol;
static Persistent<String> issuer_symbol;
static Persistent<String> valid_from_symbol;
static Persistent<String> valid_to_symbol;
static Persistent<String> fingerprint_symbol;
static Persistent<String> name_symbol;
static Persistent<String> version_symbol;
static Persistent<String> ext_key_usage_symbol;


void SecureContext::Initialize(Handle<Object> target) {
  HandleScope scope;

  Local<FunctionTemplate> t = FunctionTemplate::New(SecureContext::New);
  t->InstanceTemplate()->SetInternalFieldCount(1);
  t->SetClassName(String::NewSymbol("SecureContext"));

  NODE_SET_PROTOTYPE_METHOD(t, "init", SecureContext::Init);
  NODE_SET_PROTOTYPE_METHOD(t, "setKey", SecureContext::SetKey);
  NODE_SET_PROTOTYPE_METHOD(t, "setCert", SecureContext::SetCert);
  NODE_SET_PROTOTYPE_METHOD(t, "addCACert", SecureContext::AddCACert);
  NODE_SET_PROTOTYPE_METHOD(t, "addCRL", SecureContext::AddCRL);
  NODE_SET_PROTOTYPE_METHOD(t, "addRootCerts", SecureContext::AddRootCerts);
  NODE_SET_PROTOTYPE_METHOD(t, "setCiphers", SecureContext::SetCiphers);
  NODE_SET_PROTOTYPE_METHOD(t, "setOptions", SecureContext::SetOptions);
  NODE_SET_PROTOTYPE_METHOD(t, "close", SecureContext::Close);

  target->Set(String::NewSymbol("SecureContext"), t->GetFunction());
}


Handle<Value> SecureContext::New(const Arguments& args) {
  HandleScope scope;
  SecureContext *p = new SecureContext();
  p->Wrap(args.Holder());
  return args.This();
}


Handle<Value> SecureContext::Init(const Arguments& args) {
  HandleScope scope;

  SecureContext *sc = ObjectWrap::Unwrap<SecureContext>(args.Holder());

  OPENSSL_CONST SSL_METHOD *method = SSLv23_method();

  if (args.Length() == 1 && args[0]->IsString()) {
    String::Utf8Value sslmethod(args[0]->ToString());

    if (strcmp(*sslmethod, "SSLv2_method") == 0) {
      method = SSLv2_method();
    } else if (strcmp(*sslmethod, "SSLv2_server_method") == 0) {
      method = SSLv2_server_method();
    } else if (strcmp(*sslmethod, "SSLv2_client_method") == 0) {
      method = SSLv2_client_method();
    } else if (strcmp(*sslmethod, "SSLv3_method") == 0) {
      method = SSLv3_method();
    } else if (strcmp(*sslmethod, "SSLv3_server_method") == 0) {
      method = SSLv3_server_method();
    } else if (strcmp(*sslmethod, "SSLv3_client_method") == 0) {
      method = SSLv3_client_method();
    } else if (strcmp(*sslmethod, "SSLv23_method") == 0) {
      method = SSLv23_method();
    } else if (strcmp(*sslmethod, "SSLv23_server_method") == 0) {
      method = SSLv23_server_method();
    } else if (strcmp(*sslmethod, "SSLv23_client_method") == 0) {
      method = SSLv23_client_method();
    } else if (strcmp(*sslmethod, "TLSv1_method") == 0) {
      method = TLSv1_method();
    } else if (strcmp(*sslmethod, "TLSv1_server_method") == 0) {
      method = TLSv1_server_method();
    } else if (strcmp(*sslmethod, "TLSv1_client_method") == 0) {
      method = TLSv1_client_method();
    } else {
      return ThrowException(Exception::Error(String::New("Unknown method")));
    }
  }

  sc->ctx_ = SSL_CTX_new(method);
  // Enable session caching?
  SSL_CTX_set_session_cache_mode(sc->ctx_, SSL_SESS_CACHE_SERVER);
  // SSL_CTX_set_session_cache_mode(sc->ctx_,SSL_SESS_CACHE_OFF);

  sc->ca_store_ = NULL;
  return True();
}


// Takes a string or buffer and loads it into a BIO.
// Caller responsible for BIO_free-ing the returned object.
static BIO* LoadBIO (Handle<Value> v) {
  BIO *bio = BIO_new(BIO_s_mem());
  if (!bio) return NULL;

  HandleScope scope;

  int r;

  if (v->IsString()) {
    String::Utf8Value s(v->ToString());
    r = BIO_write(bio, *s, s.length());
  } else if (Buffer::HasInstance(v)) {
    Local<Object> buffer_obj = v->ToObject();
    char *buffer_data = Buffer::Data(buffer_obj);
    size_t buffer_length = Buffer::Length(buffer_obj);
    r = BIO_write(bio, buffer_data, buffer_length);
  }

  if (r <= 0) {
    BIO_free(bio);
    return NULL;
  }

  return bio;
}


// Takes a string or buffer and loads it into an X509
// Caller responsible for X509_free-ing the returned object.
static X509* LoadX509 (Handle<Value> v) {
  HandleScope scope; // necessary?

  BIO *bio = LoadBIO(v);
  if (!bio) return NULL;

  X509 * x509 = PEM_read_bio_X509(bio, NULL, NULL, NULL);
  if (!x509) {
    BIO_free(bio);
    return NULL;
  }

  BIO_free(bio);
  return x509;
}


Handle<Value> SecureContext::SetKey(const Arguments& args) {
  HandleScope scope;

  SecureContext *sc = ObjectWrap::Unwrap<SecureContext>(args.Holder());

  if (args.Length() != 1) {
    return ThrowException(Exception::TypeError(String::New("Bad parameter")));
  }

  BIO *bio = LoadBIO(args[0]);
  if (!bio) return False();

  EVP_PKEY* key = PEM_read_bio_PrivateKey(bio, NULL, NULL, NULL);

  if (!key) {
    BIO_free(bio);
    return False();
  }

  SSL_CTX_use_PrivateKey(sc->ctx_, key);
  EVP_PKEY_free(key);
  BIO_free(bio);

  return True();
}


// Read a file that contains our certificate in "PEM" format,
// possibly followed by a sequence of CA certificates that should be
// sent to the peer in the Certificate message.
//
// Taken from OpenSSL - editted for style.
int SSL_CTX_use_certificate_chain(SSL_CTX *ctx, BIO *in) {
  int ret = 0;
  X509 *x = NULL;

  x = PEM_read_bio_X509_AUX(in, NULL, NULL, NULL);

  if (x == NULL) {
    SSLerr(SSL_F_SSL_CTX_USE_CERTIFICATE_CHAIN_FILE, ERR_R_PEM_LIB);
    goto end;
  }

  ret = SSL_CTX_use_certificate(ctx, x);

  if (ERR_peek_error() != 0) {
    // Key/certificate mismatch doesn't imply ret==0 ...
    ret = 0;
  }

  if (ret) {
    // If we could set up our certificate, now proceed to
    // the CA certificates.
    X509 *ca;
    int r;
    unsigned long err;

    if (ctx->extra_certs != NULL) {
      sk_X509_pop_free(ctx->extra_certs, X509_free);
      ctx->extra_certs = NULL;
    }

    while ((ca = PEM_read_bio_X509(in, NULL, NULL, NULL))) {
      r = SSL_CTX_add_extra_chain_cert(ctx, ca);

      if (!r) {
        X509_free(ca);
        ret = 0;
        goto end;
      }
      // Note that we must not free r if it was successfully
      // added to the chain (while we must free the main
      // certificate, since its reference count is increased
      // by SSL_CTX_use_certificate).
    }

    // When the while loop ends, it's usually just EOF.
    err = ERR_peek_last_error();
    if (ERR_GET_LIB(err) == ERR_LIB_PEM &&
        ERR_GET_REASON(err) == PEM_R_NO_START_LINE) {
      ERR_clear_error();
    } else  {
      // some real error
      ret = 0;
    }
  }

end:
  if (x != NULL) X509_free(x);
  return ret;
}


Handle<Value> SecureContext::SetCert(const Arguments& args) {
  HandleScope scope;

  SecureContext *sc = ObjectWrap::Unwrap<SecureContext>(args.Holder());

  if (args.Length() != 1) {
    return ThrowException(Exception::TypeError(
          String::New("Bad parameter")));
  }

  BIO* bio = LoadBIO(args[0]);
  if (!bio) return False();

  int rv = SSL_CTX_use_certificate_chain(sc->ctx_, bio);

  BIO_free(bio);

  if (!rv) {
    unsigned long err = ERR_get_error();
    if (!err) {
      return ThrowException(Exception::Error(
          String::New("SSL_CTX_use_certificate_chain")));
    }
    char string[120];
    ERR_error_string(err, string);
    return ThrowException(Exception::Error(String::New(string)));
  }

  return True();
}


Handle<Value> SecureContext::AddCACert(const Arguments& args) {
  bool newCAStore = false;
  HandleScope scope;

  SecureContext *sc = ObjectWrap::Unwrap<SecureContext>(args.Holder());

  if (args.Length() != 1) {
    return ThrowException(Exception::TypeError(String::New("Bad parameter")));
  }

  if (!sc->ca_store_) {
    sc->ca_store_ = X509_STORE_new();
    newCAStore = true;
  }

  X509* x509 = LoadX509(args[0]);
  if (!x509) return False();

  X509_STORE_add_cert(sc->ca_store_, x509);
  SSL_CTX_add_client_CA(sc->ctx_, x509);

  X509_free(x509);

  if (newCAStore) {
    SSL_CTX_set_cert_store(sc->ctx_, sc->ca_store_);
  }

  return True();
}


Handle<Value> SecureContext::AddCRL(const Arguments& args) {
  HandleScope scope;

  SecureContext *sc = ObjectWrap::Unwrap<SecureContext>(args.Holder());

  if (args.Length() != 1) {
    return ThrowException(Exception::TypeError(String::New("Bad parameter")));
  }

  BIO *bio = LoadBIO(args[0]);
  if (!bio) return False();

  X509_CRL *x509 = PEM_read_bio_X509_CRL(bio, NULL, NULL, NULL);

  if (x509 == NULL) {
    BIO_free(bio);
    return False();
  }

  X509_STORE_add_crl(sc->ca_store_, x509);

  X509_STORE_set_flags(sc->ca_store_, X509_V_FLAG_CRL_CHECK |
                                      X509_V_FLAG_CRL_CHECK_ALL);

  BIO_free(bio);
  X509_CRL_free(x509);

  return True();
}



Handle<Value> SecureContext::AddRootCerts(const Arguments& args) {
  HandleScope scope;

  SecureContext *sc = ObjectWrap::Unwrap<SecureContext>(args.Holder());

  assert(sc->ca_store_ == NULL);

  if (!root_cert_store) {
    root_cert_store = X509_STORE_new();

    for (int i = 0; root_certs[i]; i++) {
      BIO *bp = BIO_new(BIO_s_mem());

      if (!BIO_write(bp, root_certs[i], strlen(root_certs[i]))) {
        BIO_free(bp);
        return False();
      }

      X509 *x509 = PEM_read_bio_X509(bp, NULL, NULL, NULL);

      if (x509 == NULL) {
        BIO_free(bp);
        return False();
      }

      X509_STORE_add_cert(root_cert_store, x509);

      BIO_free(bp);
      X509_free(x509);
    }
  }

  sc->ca_store_ = root_cert_store;
  SSL_CTX_set_cert_store(sc->ctx_, sc->ca_store_);

  return True();
}


Handle<Value> SecureContext::SetCiphers(const Arguments& args) {
  HandleScope scope;

  SecureContext *sc = ObjectWrap::Unwrap<SecureContext>(args.Holder());

  if (args.Length() != 1 || !args[0]->IsString()) {
    return ThrowException(Exception::TypeError(String::New("Bad parameter")));
  }

  String::Utf8Value ciphers(args[0]->ToString());
  SSL_CTX_set_cipher_list(sc->ctx_, *ciphers);

  return True();
}

Handle<Value> SecureContext::SetOptions(const Arguments& args) {
  HandleScope scope;

  SecureContext *sc = ObjectWrap::Unwrap<SecureContext>(args.Holder());

  if (args.Length() != 1 || !args[0]->IsUint32()) {
    return ThrowException(Exception::TypeError(String::New("Bad parameter")));
  }

  unsigned int opts = args[0]->Uint32Value();

  SSL_CTX_set_options(sc->ctx_, opts);

  return True();
}

Handle<Value> SecureContext::Close(const Arguments& args) {
  HandleScope scope;
  SecureContext *sc = ObjectWrap::Unwrap<SecureContext>(args.Holder());
  sc->FreeCTXMem();
  return False();
}


#ifdef SSL_PRINT_DEBUG
# define DEBUG_PRINT(...) fprintf (stderr, __VA_ARGS__)
#else
# define DEBUG_PRINT(...)
#endif


int Connection::HandleBIOError(BIO *bio, const char* func, int rv) {
  if (rv >= 0) return rv;

  int retry = BIO_should_retry(bio);

  if (BIO_should_write(bio)) {
    DEBUG_PRINT("[%p] BIO: %s want write. should retry %d\n", ssl_, func, retry);
    return 0;

  } else if (BIO_should_read(bio)) {
    DEBUG_PRINT("[%p] BIO: %s want read. should retry %d\n", ssl_, func, retry);
    return 0;

  } else {
   static char ssl_error_buf[512];
    ERR_error_string_n(rv, ssl_error_buf, sizeof(ssl_error_buf));

    HandleScope scope;
    Local<Value> e = Exception::Error(String::New(ssl_error_buf));
    handle_->Set(String::New("error"), e);

    DEBUG_PRINT("[%p] BIO: %s failed: (%d) %s\n", ssl_, func, rv, ssl_error_buf);

    return rv;
  }

  return 0;
}


int Connection::HandleSSLError(const char* func, int rv) {
  if (rv >= 0) return rv;

  int err = SSL_get_error(ssl_, rv);

  if (err == SSL_ERROR_WANT_WRITE) {
    DEBUG_PRINT("[%p] SSL: %s want write\n", ssl_, func);
    return 0;

  } else if (err == SSL_ERROR_WANT_READ) {
    DEBUG_PRINT("[%p] SSL: %s want read\n", ssl_, func);
    return 0;

  } else {
    static char ssl_error_buf[512];
    ERR_error_string_n(err, ssl_error_buf, sizeof(ssl_error_buf));

    HandleScope scope;
    Local<Value> e = Exception::Error(String::New(ssl_error_buf));
    handle_->Set(String::New("error"), e);

    DEBUG_PRINT("[%p] SSL: %s failed: (%d:%d) %s\n", ssl_, func, err, rv, ssl_error_buf);

    return rv;
  }

  return 0;
}


void Connection::ClearError() {
#ifndef NDEBUG
  HandleScope scope;

  // We should clear the error in JS-land
  assert(handle_->Get(String::New("error"))->BooleanValue() == false);
#endif // NDEBUG
}


void Connection::SetShutdownFlags() {
  HandleScope scope;

  int flags = SSL_get_shutdown(ssl_);

  if (flags & SSL_SENT_SHUTDOWN) {
    handle_->Set(String::New("sentShutdown"), True());
  }

  if (flags & SSL_RECEIVED_SHUTDOWN) {
    handle_->Set(String::New("receivedShutdown"), True());
  }
}


void Connection::Initialize(Handle<Object> target) {
  HandleScope scope;

  Local<FunctionTemplate> t = FunctionTemplate::New(Connection::New);
  t->InstanceTemplate()->SetInternalFieldCount(1);
  t->SetClassName(String::NewSymbol("Connection"));

  NODE_SET_PROTOTYPE_METHOD(t, "encIn", Connection::EncIn);
  NODE_SET_PROTOTYPE_METHOD(t, "clearOut", Connection::ClearOut);
  NODE_SET_PROTOTYPE_METHOD(t, "clearIn", Connection::ClearIn);
  NODE_SET_PROTOTYPE_METHOD(t, "encOut", Connection::EncOut);
  NODE_SET_PROTOTYPE_METHOD(t, "clearPending", Connection::ClearPending);
  NODE_SET_PROTOTYPE_METHOD(t, "encPending", Connection::EncPending);
  NODE_SET_PROTOTYPE_METHOD(t, "getPeerCertificate", Connection::GetPeerCertificate);
  NODE_SET_PROTOTYPE_METHOD(t, "isInitFinished", Connection::IsInitFinished);
  NODE_SET_PROTOTYPE_METHOD(t, "verifyError", Connection::VerifyError);
  NODE_SET_PROTOTYPE_METHOD(t, "getCurrentCipher", Connection::GetCurrentCipher);
  NODE_SET_PROTOTYPE_METHOD(t, "start", Connection::Start);
  NODE_SET_PROTOTYPE_METHOD(t, "shutdown", Connection::Shutdown);
  NODE_SET_PROTOTYPE_METHOD(t, "receivedShutdown", Connection::ReceivedShutdown);
  NODE_SET_PROTOTYPE_METHOD(t, "close", Connection::Close);

#ifdef OPENSSL_NPN_NEGOTIATED
  NODE_SET_PROTOTYPE_METHOD(t, "getNegotiatedProtocol", Connection::GetNegotiatedProto);
  NODE_SET_PROTOTYPE_METHOD(t, "setNPNProtocols", Connection::SetNPNProtocols);
#endif

  target->Set(String::NewSymbol("Connection"), t->GetFunction());
}


static int VerifyCallback(int preverify_ok, X509_STORE_CTX *ctx) {
  // Quoting SSL_set_verify(3ssl):
  //
  //   The VerifyCallback function is used to control the behaviour when
  //   the SSL_VERIFY_PEER flag is set. It must be supplied by the
  //   application and receives two arguments: preverify_ok indicates,
  //   whether the verification of the certificate in question was passed
  //   (preverify_ok=1) or not (preverify_ok=0). x509_ctx is a pointer to
  //   the complete context used for the certificate chain verification.
  //
  //   The certificate chain is checked starting with the deepest nesting
  //   level (the root CA certificate) and worked upward to the peer's
  //   certificate.  At each level signatures and issuer attributes are
  //   checked.  Whenever a verification error is found, the error number is
  //   stored in x509_ctx and VerifyCallback is called with preverify_ok=0.
  //   By applying X509_CTX_store_* functions VerifyCallback can locate the
  //   certificate in question and perform additional steps (see EXAMPLES).
  //   If no error is found for a certificate, VerifyCallback is called
  //   with preverify_ok=1 before advancing to the next level.
  //
  //   The return value of VerifyCallback controls the strategy of the
  //   further verification process. If VerifyCallback returns 0, the
  //   verification process is immediately stopped with "verification
  //   failed" state. If SSL_VERIFY_PEER is set, a verification failure
  //   alert is sent to the peer and the TLS/SSL handshake is terminated. If
  //   VerifyCallback returns 1, the verification process is continued. If
  //   VerifyCallback always returns 1, the TLS/SSL handshake will not be
  //   terminated with respect to verification failures and the connection
  //   will be established. The calling process can however retrieve the
  //   error code of the last verification error using
  //   SSL_get_verify_result(3) or by maintaining its own error storage
  //   managed by VerifyCallback.
  //
  //   If no VerifyCallback is specified, the default callback will be
  //   used.  Its return value is identical to preverify_ok, so that any
  //   verification failure will lead to a termination of the TLS/SSL
  //   handshake with an alert message, if SSL_VERIFY_PEER is set.
  //
  // Since we cannot perform I/O quickly enough in this callback, we ignore
  // all preverify_ok errors and let the handshake continue. It is
  // imparative that the user use Connection::VerifyError after the
  // 'secure' callback has been made.
  return 1;
}

#ifdef OPENSSL_NPN_NEGOTIATED

int Connection::AdvertiseNextProtoCallback_(SSL *s,
                                            const unsigned char **data,
                                            unsigned int *len,
                                            void *arg) {

  Connection *p = static_cast<Connection*>(SSL_get_app_data(s));

  if (p->npnProtos_.IsEmpty()) {
    // No initialization - no NPN protocols
    *data = reinterpret_cast<const unsigned char*>("");
    *len = 0;
  } else {
    *data = reinterpret_cast<const unsigned char*>(Buffer::Data(p->npnProtos_));
    *len = Buffer::Length(p->npnProtos_);
  }

  return SSL_TLSEXT_ERR_OK;
}

int Connection::SelectNextProtoCallback_(SSL *s,
                             unsigned char **out, unsigned char *outlen,
                             const unsigned char* in,
                             unsigned int inlen, void *arg) {
  Connection *p = static_cast<Connection*> SSL_get_app_data(s);

  // Release old protocol handler if present
  if (!p->selectedNPNProto_.IsEmpty()) {
    p->selectedNPNProto_.Dispose();
  }

  if (p->npnProtos_.IsEmpty()) {
    // We should at least select one protocol
    // If server is using NPN
    *out = reinterpret_cast<unsigned char*>(const_cast<char*>("http/1.1"));
    *outlen = 8;

    // set status unsupported
    p->selectedNPNProto_ = Persistent<Value>::New(False());

    return SSL_TLSEXT_ERR_OK;
  }

  const unsigned char* npnProtos =
      reinterpret_cast<const unsigned char*>(Buffer::Data(p->npnProtos_));

  int status = SSL_select_next_proto(out, outlen, in, inlen, npnProtos,
                                     Buffer::Length(p->npnProtos_));

  switch (status) {
    case OPENSSL_NPN_UNSUPPORTED:
      p->selectedNPNProto_ = Persistent<Value>::New(Null());
      break;
    case OPENSSL_NPN_NEGOTIATED:
      p->selectedNPNProto_ = Persistent<Value>::New(String::New(
                                 reinterpret_cast<const char*>(*out), *outlen
                             ));
      break;
    case OPENSSL_NPN_NO_OVERLAP:
      p->selectedNPNProto_ = Persistent<Value>::New(False());
      break;
    default:
      break;
  }

  return SSL_TLSEXT_ERR_OK;
}                                  
#endif


Handle<Value> Connection::New(const Arguments& args) {
  HandleScope scope;

  Connection *p = new Connection();
  p->Wrap(args.Holder());

  if (args.Length() < 1 || !args[0]->IsObject()) {
    return ThrowException(Exception::Error(String::New(
      "First argument must be a crypto module Credentials")));
  }

  SecureContext *sc = ObjectWrap::Unwrap<SecureContext>(args[0]->ToObject());

  bool is_server = args[1]->BooleanValue();

  p->ssl_ = SSL_new(sc->ctx_);
  p->bio_read_ = BIO_new(BIO_s_mem());
  p->bio_write_ = BIO_new(BIO_s_mem());

#ifdef OPENSSL_NPN_NEGOTIATED
  SSL_set_app_data(p->ssl_, p);
  if (is_server) {
    // Server should advertise NPN protocols
    SSL_CTX_set_next_protos_advertised_cb(sc->ctx_,
                                          AdvertiseNextProtoCallback_,
                                          NULL);
  } else {
    // Client should select protocol from advertised
    // If server supports NPN
    SSL_CTX_set_next_proto_select_cb(sc->ctx_,
                                     SelectNextProtoCallback_,
                                     NULL);
  }
#endif

  SSL_set_bio(p->ssl_, p->bio_read_, p->bio_write_);

#ifdef SSL_MODE_RELEASE_BUFFERS
  long mode = SSL_get_mode(p->ssl_);
  SSL_set_mode(p->ssl_, mode | SSL_MODE_RELEASE_BUFFERS);
#endif


  int verify_mode;
  if (is_server) {
    bool request_cert = args[2]->BooleanValue();
    if (!request_cert) {
      // Note reject_unauthorized ignored.
      verify_mode = SSL_VERIFY_NONE;
    } else {
      bool reject_unauthorized = args[3]->BooleanValue();
      verify_mode = SSL_VERIFY_PEER;
      if (reject_unauthorized) verify_mode |= SSL_VERIFY_FAIL_IF_NO_PEER_CERT;
    }
  } else {
    // Note request_cert and reject_unauthorized are ignored for clients.
    verify_mode = SSL_VERIFY_NONE;
  }


  // Always allow a connection. We'll reject in javascript.
  SSL_set_verify(p->ssl_, verify_mode, VerifyCallback);

  if ((p->is_server_ = is_server)) {
    SSL_set_accept_state(p->ssl_);
  } else {
    SSL_set_connect_state(p->ssl_);
  }

  return args.This();
}


Handle<Value> Connection::EncIn(const Arguments& args) {
  HandleScope scope;

  Connection *ss = Connection::Unwrap(args);

  if (args.Length() < 3) {
    return ThrowException(Exception::TypeError(
          String::New("Takes 3 parameters")));
  }

  if (!Buffer::HasInstance(args[0])) {
    return ThrowException(Exception::TypeError(
          String::New("Second argument should be a buffer")));
  }

  Local<Object> buffer_obj = args[0]->ToObject();
  char *buffer_data = Buffer::Data(buffer_obj);
  size_t buffer_length = Buffer::Length(buffer_obj);

  size_t off = args[1]->Int32Value();
  if (off >= buffer_length) {
    return ThrowException(Exception::Error(
          String::New("Offset is out of bounds")));
  }

  size_t len = args[2]->Int32Value();
  if (off + len > buffer_length) {
    return ThrowException(Exception::Error(
          String::New("Length is extends beyond buffer")));
  }

  int bytes_written = BIO_write(ss->bio_read_, buffer_data + off, len);
  ss->HandleBIOError(ss->bio_read_, "BIO_write", bytes_written);
  ss->SetShutdownFlags();

  return scope.Close(Integer::New(bytes_written));
}


Handle<Value> Connection::ClearOut(const Arguments& args) {
  HandleScope scope;

  Connection *ss = Connection::Unwrap(args);

  if (args.Length() < 3) {
    return ThrowException(Exception::TypeError(
          String::New("Takes 3 parameters")));
  }

  if (!Buffer::HasInstance(args[0])) {
    return ThrowException(Exception::TypeError(
          String::New("Second argument should be a buffer")));
  }

  Local<Object> buffer_obj = args[0]->ToObject();
  char *buffer_data = Buffer::Data(buffer_obj);
  size_t buffer_length = Buffer::Length(buffer_obj);

  size_t off = args[1]->Int32Value();
  if (off >= buffer_length) {
    return ThrowException(Exception::Error(
          String::New("Offset is out of bounds")));
  }

  size_t len = args[2]->Int32Value();
  if (off + len > buffer_length) {
    return ThrowException(Exception::Error(
          String::New("Length is extends beyond buffer")));
  }

  if (!SSL_is_init_finished(ss->ssl_)) {
    int rv;

    if (ss->is_server_) {
      rv = SSL_accept(ss->ssl_);
      ss->HandleSSLError("SSL_accept:ClearOut", rv);
    } else {
      rv = SSL_connect(ss->ssl_);
      ss->HandleSSLError("SSL_connect:ClearOut", rv);
    }

    if (rv < 0) return scope.Close(Integer::New(rv));
  }

  int bytes_read = SSL_read(ss->ssl_, buffer_data + off, len);
  ss->HandleSSLError("SSL_read:ClearOut", bytes_read);
  ss->SetShutdownFlags();

  return scope.Close(Integer::New(bytes_read));
}


Handle<Value> Connection::ClearPending(const Arguments& args) {
  HandleScope scope;

  Connection *ss = Connection::Unwrap(args);

  int bytes_pending = BIO_pending(ss->bio_read_);
  return scope.Close(Integer::New(bytes_pending));
}


Handle<Value> Connection::EncPending(const Arguments& args) {
  HandleScope scope;

  Connection *ss = Connection::Unwrap(args);

  int bytes_pending = BIO_pending(ss->bio_write_);
  return scope.Close(Integer::New(bytes_pending));
}


Handle<Value> Connection::EncOut(const Arguments& args) {
  HandleScope scope;

  Connection *ss = Connection::Unwrap(args);

  if (args.Length() < 3) {
    return ThrowException(Exception::TypeError(
          String::New("Takes 3 parameters")));
  }

  if (!Buffer::HasInstance(args[0])) {
    return ThrowException(Exception::TypeError(
          String::New("Second argument should be a buffer")));
  }

  Local<Object> buffer_obj = args[0]->ToObject();
  char *buffer_data = Buffer::Data(buffer_obj);
  size_t buffer_length = Buffer::Length(buffer_obj);

  size_t off = args[1]->Int32Value();
  if (off >= buffer_length) {
    return ThrowException(Exception::Error(
          String::New("Offset is out of bounds")));
  }

  size_t len = args[2]->Int32Value();
  if (off + len > buffer_length) {
    return ThrowException(Exception::Error(
          String::New("Length is extends beyond buffer")));
  }

  int bytes_read = BIO_read(ss->bio_write_, buffer_data + off, len);

  ss->HandleBIOError(ss->bio_write_, "BIO_read:EncOut", bytes_read);
  ss->SetShutdownFlags();

  return scope.Close(Integer::New(bytes_read));
}


Handle<Value> Connection::ClearIn(const Arguments& args) {
  HandleScope scope;

  Connection *ss = Connection::Unwrap(args);

  if (args.Length() < 3) {
    return ThrowException(Exception::TypeError(
          String::New("Takes 3 parameters")));
  }

  if (!Buffer::HasInstance(args[0])) {
    return ThrowException(Exception::TypeError(
          String::New("Second argument should be a buffer")));
  }

  Local<Object> buffer_obj = args[0]->ToObject();
  char *buffer_data = Buffer::Data(buffer_obj);
  size_t buffer_length = Buffer::Length(buffer_obj);

  size_t off = args[1]->Int32Value();
  if (off > buffer_length) {
    return ThrowException(Exception::Error(
          String::New("Offset is out of bounds")));
  }

  size_t len = args[2]->Int32Value();
  if (off + len > buffer_length) {
    return ThrowException(Exception::Error(
          String::New("Length is extends beyond buffer")));
  }

  if (!SSL_is_init_finished(ss->ssl_)) {
    int rv;
    if (ss->is_server_) {
      rv = SSL_accept(ss->ssl_);
      ss->HandleSSLError("SSL_accept:ClearIn", rv);
    } else {
      rv = SSL_connect(ss->ssl_);
      ss->HandleSSLError("SSL_connect:ClearIn", rv);
    }

    if (rv < 0) return scope.Close(Integer::New(rv));
  }

  int bytes_written = SSL_write(ss->ssl_, buffer_data + off, len);

  ss->HandleSSLError("SSL_write:ClearIn", bytes_written);
  ss->SetShutdownFlags();

  return scope.Close(Integer::New(bytes_written));
}


Handle<Value> Connection::GetPeerCertificate(const Arguments& args) {
  HandleScope scope;

  Connection *ss = Connection::Unwrap(args);

  if (ss->ssl_ == NULL) return Undefined();
  Local<Object> info = Object::New();
  X509* peer_cert = SSL_get_peer_certificate(ss->ssl_);
  if (peer_cert != NULL) {
    char* subject = X509_NAME_oneline(X509_get_subject_name(peer_cert), 0, 0);
    if (subject != NULL) {
      info->Set(subject_symbol, String::New(subject));
      OPENSSL_free(subject);
    }
    char* issuer = X509_NAME_oneline(X509_get_issuer_name(peer_cert), 0, 0);
    if (subject != NULL) {
      info->Set(issuer_symbol, String::New(issuer));
      OPENSSL_free(issuer);
    }
    char buf[256];
    BIO* bio = BIO_new(BIO_s_mem());
    ASN1_TIME_print(bio, X509_get_notBefore(peer_cert));
    memset(buf, 0, sizeof(buf));
    BIO_read(bio, buf, sizeof(buf) - 1);
    info->Set(valid_from_symbol, String::New(buf));
    ASN1_TIME_print(bio, X509_get_notAfter(peer_cert));
    memset(buf, 0, sizeof(buf));
    BIO_read(bio, buf, sizeof(buf) - 1);
    BIO_free(bio);
    info->Set(valid_to_symbol, String::New(buf));

    unsigned int md_size, i;
    unsigned char md[EVP_MAX_MD_SIZE];
    if (X509_digest(peer_cert, EVP_sha1(), md, &md_size)) {
      const char hex[] = "0123456789ABCDEF";
      char fingerprint[EVP_MAX_MD_SIZE * 3];

      for (i=0; i<md_size; i++) {
        fingerprint[3*i] = hex[(md[i] & 0xf0) >> 4];
        fingerprint[(3*i)+1] = hex[(md[i] & 0x0f)];
        fingerprint[(3*i)+2] = ':';
      }

      if (md_size > 0) {
        fingerprint[(3*(md_size-1))+2] = '\0';
      }
      else {
        fingerprint[0] = '\0';
      }

      info->Set(fingerprint_symbol, String::New(fingerprint));
    }

    STACK_OF(ASN1_OBJECT) *eku = (STACK_OF(ASN1_OBJECT) *)X509_get_ext_d2i(
        peer_cert, NID_ext_key_usage, NULL, NULL);
    if (eku != NULL) {
      Local<Array> ext_key_usage = Array::New();

      for (int i = 0; i < sk_ASN1_OBJECT_num(eku); i++) {
        memset(buf, 0, sizeof(buf));
        OBJ_obj2txt(buf, sizeof(buf) - 1, sk_ASN1_OBJECT_value(eku, i), 1);
        ext_key_usage->Set(Integer::New(i), String::New(buf));
      }

      sk_ASN1_OBJECT_pop_free(eku, ASN1_OBJECT_free);
      info->Set(ext_key_usage_symbol, ext_key_usage);
    }

    X509_free(peer_cert);
  }
  return scope.Close(info);
}

Handle<Value> Connection::Start(const Arguments& args) {
  HandleScope scope;

  Connection *ss = Connection::Unwrap(args);

  if (!SSL_is_init_finished(ss->ssl_)) {
    int rv;
    if (ss->is_server_) {
      rv = SSL_accept(ss->ssl_);
      ss->HandleSSLError("SSL_accept:Start", rv);
    } else {
      rv = SSL_connect(ss->ssl_);
      ss->HandleSSLError("SSL_connect:Start", rv);
    }

    return scope.Close(Integer::New(rv));
  }

  return scope.Close(Integer::New(0));
}


Handle<Value> Connection::Shutdown(const Arguments& args) {
  HandleScope scope;

  Connection *ss = Connection::Unwrap(args);

  if (ss->ssl_ == NULL) return False();
  int rv = SSL_shutdown(ss->ssl_);

  ss->HandleSSLError("SSL_shutdown", rv);
  ss->SetShutdownFlags();

  return scope.Close(Integer::New(rv));
}


Handle<Value> Connection::ReceivedShutdown(const Arguments& args) {
  HandleScope scope;

  Connection *ss = Connection::Unwrap(args);

  if (ss->ssl_ == NULL) return False();
  int r = SSL_get_shutdown(ss->ssl_);

  if (r | SSL_RECEIVED_SHUTDOWN) return True();

  return False();
}


Handle<Value> Connection::IsInitFinished(const Arguments& args) {
  HandleScope scope;

  Connection *ss = Connection::Unwrap(args);

  if (ss->ssl_ == NULL) return False();
  return SSL_is_init_finished(ss->ssl_) ? True() : False();
}


Handle<Value> Connection::VerifyError(const Arguments& args) {
  HandleScope scope;

  Connection *ss = Connection::Unwrap(args);

  if (ss->ssl_ == NULL) return Null();


  // XXX Do this check in JS land?
  X509* peer_cert = SSL_get_peer_certificate(ss->ssl_);
  if (peer_cert == NULL) {
    // We requested a certificate and they did not send us one.
    // Definitely an error.
    // XXX is this the right error message?
    return scope.Close(String::New("UNABLE_TO_GET_ISSUER_CERT"));
  }
  X509_free(peer_cert);


  long x509_verify_error = SSL_get_verify_result(ss->ssl_);

  Local<String> s;

  switch (x509_verify_error) {
    case X509_V_OK:
      return Null();

    case X509_V_ERR_UNABLE_TO_GET_ISSUER_CERT:
      s = String::New("UNABLE_TO_GET_ISSUER_CERT");
      break;

    case X509_V_ERR_UNABLE_TO_GET_CRL:
      s = String::New("UNABLE_TO_GET_CRL");
      break;

    case X509_V_ERR_UNABLE_TO_DECRYPT_CERT_SIGNATURE:
      s = String::New("UNABLE_TO_DECRYPT_CERT_SIGNATURE");
      break;

    case X509_V_ERR_UNABLE_TO_DECRYPT_CRL_SIGNATURE:
      s = String::New("UNABLE_TO_DECRYPT_CRL_SIGNATURE");
      break;

    case X509_V_ERR_UNABLE_TO_DECODE_ISSUER_PUBLIC_KEY:
      s = String::New("UNABLE_TO_DECODE_ISSUER_PUBLIC_KEY");
      break;

    case X509_V_ERR_CERT_SIGNATURE_FAILURE:
      s = String::New("CERT_SIGNATURE_FAILURE");
      break;

    case X509_V_ERR_CRL_SIGNATURE_FAILURE:
      s = String::New("CRL_SIGNATURE_FAILURE");
      break;

    case X509_V_ERR_CERT_NOT_YET_VALID:
      s = String::New("CERT_NOT_YET_VALID");
      break;

    case X509_V_ERR_CERT_HAS_EXPIRED:
      s = String::New("CERT_HAS_EXPIRED");
      break;

    case X509_V_ERR_CRL_NOT_YET_VALID:
      s = String::New("CRL_NOT_YET_VALID");
      break;

    case X509_V_ERR_CRL_HAS_EXPIRED:
      s = String::New("CRL_HAS_EXPIRED");
      break;

    case X509_V_ERR_ERROR_IN_CERT_NOT_BEFORE_FIELD:
      s = String::New("ERROR_IN_CERT_NOT_BEFORE_FIELD");
      break;

    case X509_V_ERR_ERROR_IN_CERT_NOT_AFTER_FIELD:
      s = String::New("ERROR_IN_CERT_NOT_AFTER_FIELD");
      break;

    case X509_V_ERR_ERROR_IN_CRL_LAST_UPDATE_FIELD:
      s = String::New("ERROR_IN_CRL_LAST_UPDATE_FIELD");
      break;

    case X509_V_ERR_ERROR_IN_CRL_NEXT_UPDATE_FIELD:
      s = String::New("ERROR_IN_CRL_NEXT_UPDATE_FIELD");
      break;

    case X509_V_ERR_OUT_OF_MEM:
      s = String::New("OUT_OF_MEM");
      break;

    case X509_V_ERR_DEPTH_ZERO_SELF_SIGNED_CERT:
      s = String::New("DEPTH_ZERO_SELF_SIGNED_CERT");
      break;

    case X509_V_ERR_SELF_SIGNED_CERT_IN_CHAIN:
      s = String::New("SELF_SIGNED_CERT_IN_CHAIN");
      break;

    case X509_V_ERR_UNABLE_TO_GET_ISSUER_CERT_LOCALLY:
      s = String::New("UNABLE_TO_GET_ISSUER_CERT_LOCALLY");
      break;

    case X509_V_ERR_UNABLE_TO_VERIFY_LEAF_SIGNATURE:
      s = String::New("UNABLE_TO_VERIFY_LEAF_SIGNATURE");
      break;

    case X509_V_ERR_CERT_CHAIN_TOO_LONG:
      s = String::New("CERT_CHAIN_TOO_LONG");
      break;

    case X509_V_ERR_CERT_REVOKED:
      s = String::New("CERT_REVOKED");
      break;

    case X509_V_ERR_INVALID_CA:
      s = String::New("INVALID_CA");
      break;

    case X509_V_ERR_PATH_LENGTH_EXCEEDED:
      s = String::New("PATH_LENGTH_EXCEEDED");
      break;

    case X509_V_ERR_INVALID_PURPOSE:
      s = String::New("INVALID_PURPOSE");
      break;

    case X509_V_ERR_CERT_UNTRUSTED:
      s = String::New("CERT_UNTRUSTED");
      break;

    case X509_V_ERR_CERT_REJECTED:
      s = String::New("CERT_REJECTED");
      break;

    default:
      s = String::New(X509_verify_cert_error_string(x509_verify_error));
      break;
  }

  return scope.Close(s);
}


Handle<Value> Connection::GetCurrentCipher(const Arguments& args) {
  HandleScope scope;

  Connection *ss = Connection::Unwrap(args);

  OPENSSL_CONST SSL_CIPHER *c;

  if ( ss->ssl_ == NULL ) return Undefined();
  c = SSL_get_current_cipher(ss->ssl_);
  if ( c == NULL ) return Undefined();
  Local<Object> info = Object::New();
  const char *cipher_name = SSL_CIPHER_get_name(c);
  info->Set(name_symbol, String::New(cipher_name));
  const char *cipher_version = SSL_CIPHER_get_version(c);
  info->Set(version_symbol, String::New(cipher_version));
  return scope.Close(info);
}

Handle<Value> Connection::Close(const Arguments& args) {
  HandleScope scope;

  Connection *ss = Connection::Unwrap(args);

  if (ss->ssl_ != NULL) {
    SSL_free(ss->ssl_);
    ss->ssl_ = NULL;
  }
  return True();
}

#ifdef OPENSSL_NPN_NEGOTIATED
Handle<Value> Connection::GetNegotiatedProto(const Arguments& args) {
  HandleScope scope;

  Connection *ss = Connection::Unwrap(args);

  if (ss->is_server_) {
    const unsigned char *npn_proto;
    unsigned int npn_proto_len;

    SSL_get0_next_proto_negotiated(ss->ssl_, &npn_proto, &npn_proto_len);

    if (!npn_proto) {
      return False();
    }

    return String::New((const char*) npn_proto, npn_proto_len);
  } else {
    return ss->selectedNPNProto_;
  }
}

Handle<Value> Connection::SetNPNProtocols(const Arguments& args) {
  HandleScope scope;

  Connection *ss = Connection::Unwrap(args);

  if (args.Length() < 1 || !Buffer::HasInstance(args[0])) {
    return ThrowException(Exception::Error(String::New(
           "Must give a Buffer as first argument")));
  }

  // Release old handle
  if (!ss->npnProtos_.IsEmpty()) {
    ss->npnProtos_.Dispose();
  }
  ss->npnProtos_ = Persistent<Object>::New(args[0]->ToObject());

  return True();
};
#endif


static void HexEncode(unsigned char *md_value,
                      int md_len,
                      char** md_hexdigest,
                      int* md_hex_len) {
  *md_hex_len = (2*(md_len));
  *md_hexdigest = new char[*md_hex_len + 1];
  for (int i = 0; i < md_len; i++) {
    snprintf((char *)(*md_hexdigest + (i*2)), 3, "%02x",  md_value[i]);
  }
}

#define hex2i(c) ((c) <= '9' ? ((c) - '0') : (c) <= 'Z' ? ((c) - 'A' + 10) \
                 : ((c) - 'a' + 10))

static void HexDecode(unsigned char *input,
                      int length,
                      char** buf64,
                      int* buf64_len) {
  *buf64_len = (length/2);
  *buf64 = new char[length/2 + 1];
  char *b = *buf64;
  for(int i = 0; i < length-1; i+=2) {
    b[i/2]  = (hex2i(input[i])<<4) | (hex2i(input[i+1]));
  }
}


void base64(unsigned char *input, int length, char** buf64, int* buf64_len) {
  BIO *b64 = BIO_new(BIO_f_base64());
  BIO *bmem = BIO_new(BIO_s_mem());
  b64 = BIO_push(b64, bmem);
  BIO_set_flags(b64, BIO_FLAGS_BASE64_NO_NL);
  int len = BIO_write(b64, input, length);
  assert(len == length);
  int r = BIO_flush(b64);
  assert(r == 1);

  BUF_MEM *bptr;
  BIO_get_mem_ptr(b64, &bptr);

  *buf64_len = bptr->length;
  *buf64 = new char[*buf64_len+1];
  memcpy(*buf64, bptr->data, *buf64_len);
  char* b = *buf64;
  b[*buf64_len] = 0;

  BIO_free_all(b64);
}


void unbase64(unsigned char *input,
               int length,
               char** buffer,
               int* buffer_len) {
  BIO *b64, *bmem;
  *buffer = new char[length];
  memset(*buffer, 0, length);

  b64 = BIO_new(BIO_f_base64());
  BIO_set_flags(b64, BIO_FLAGS_BASE64_NO_NL);
  bmem = BIO_new_mem_buf(input, length);
  bmem = BIO_push(b64, bmem);

  *buffer_len = BIO_read(bmem, *buffer, length);
  BIO_free_all(bmem);
}


// LengthWithoutIncompleteUtf8 from V8 d8-posix.cc
// see http://v8.googlecode.com/svn/trunk/src/d8-posix.cc
static int LengthWithoutIncompleteUtf8(char* buffer, int len) {
  int answer = len;
  // 1-byte encoding.
  static const int kUtf8SingleByteMask = 0x80;
  static const int kUtf8SingleByteValue = 0x00;
  // 2-byte encoding.
  static const int kUtf8TwoByteMask = 0xe0;
  static const int kUtf8TwoByteValue = 0xc0;
  // 3-byte encoding.
  static const int kUtf8ThreeByteMask = 0xf0;
  static const int kUtf8ThreeByteValue = 0xe0;
  // 4-byte encoding.
  static const int kUtf8FourByteMask = 0xf8;
  static const int kUtf8FourByteValue = 0xf0;
  // Subsequent bytes of a multi-byte encoding.
  static const int kMultiByteMask = 0xc0;
  static const int kMultiByteValue = 0x80;
  int multi_byte_bytes_seen = 0;
  while (answer > 0) {
    int c = buffer[answer - 1];
    // Ends in valid single-byte sequence?
    if ((c & kUtf8SingleByteMask) == kUtf8SingleByteValue) return answer;
    // Ends in one or more subsequent bytes of a multi-byte value?
    if ((c & kMultiByteMask) == kMultiByteValue) {
      multi_byte_bytes_seen++;
      answer--;
    } else {
      if ((c & kUtf8TwoByteMask) == kUtf8TwoByteValue) {
        if (multi_byte_bytes_seen >= 1) {
          return answer + 2;
        }
        return answer - 1;
      } else if ((c & kUtf8ThreeByteMask) == kUtf8ThreeByteValue) {
        if (multi_byte_bytes_seen >= 2) {
          return answer + 3;
        }
        return answer - 1;
      } else if ((c & kUtf8FourByteMask) == kUtf8FourByteValue) {
        if (multi_byte_bytes_seen >= 3) {
          return answer + 4;
        }
        return answer - 1;
      } else {
        return answer;  // Malformed UTF-8.
      }
    }
  }
  return 0;
}


// local decrypt final without strict padding check
// to work with php mcrypt
// see http://www.mail-archive.com/openssl-dev@openssl.org/msg19927.html
int local_EVP_DecryptFinal_ex(EVP_CIPHER_CTX *ctx,
                              unsigned char *out,
                              int *outl) {
  int i,b;
  int n;

  *outl=0;
  b=ctx->cipher->block_size;

  if (ctx->flags & EVP_CIPH_NO_PADDING) {
    if(ctx->buf_len) {
      EVPerr(EVP_F_EVP_DECRYPTFINAL,EVP_R_DATA_NOT_MULTIPLE_OF_BLOCK_LENGTH);
      return 0;
    }
    *outl = 0;
    return 1;
  }

  if (b > 1) {
    if (ctx->buf_len || !ctx->final_used) {
      EVPerr(EVP_F_EVP_DECRYPTFINAL,EVP_R_WRONG_FINAL_BLOCK_LENGTH);
      return(0);
    }

    if (b > (int)(sizeof(ctx->final) / sizeof(ctx->final[0]))) {
      EVPerr(EVP_F_EVP_DECRYPTFINAL,EVP_R_BAD_DECRYPT);
      return(0);
    }

    n=ctx->final[b-1];

    if (n > b) {
      EVPerr(EVP_F_EVP_DECRYPTFINAL,EVP_R_BAD_DECRYPT);
      return(0);
    }

    for (i=0; i<n; i++) {
      if (ctx->final[--b] != n) {
        EVPerr(EVP_F_EVP_DECRYPTFINAL,EVP_R_BAD_DECRYPT);
        return(0);
      }
    }

    n=ctx->cipher->block_size-n;

    for (i=0; i<n; i++) {
      out[i]=ctx->final[i];
    }
    *outl=n;
  } else {
    *outl=0;
  }

  return(1);
}


class Cipher : public ObjectWrap {
 public:
  static void Initialize (v8::Handle<v8::Object> target) {
    HandleScope scope;

    Local<FunctionTemplate> t = FunctionTemplate::New(New);

    t->InstanceTemplate()->SetInternalFieldCount(1);

    NODE_SET_PROTOTYPE_METHOD(t, "init", CipherInit);
    NODE_SET_PROTOTYPE_METHOD(t, "initiv", CipherInitIv);
    NODE_SET_PROTOTYPE_METHOD(t, "update", CipherUpdate);
    NODE_SET_PROTOTYPE_METHOD(t, "final", CipherFinal);

    target->Set(String::NewSymbol("Cipher"), t->GetFunction());
  }


  bool CipherInit(char* cipherType, char* key_buf, int key_buf_len) {
    cipher = EVP_get_cipherbyname(cipherType);
    if(!cipher) {
      fprintf(stderr, "node-crypto : Unknown cipher %s\n", cipherType);
      return false;
    }

    unsigned char key[EVP_MAX_KEY_LENGTH],iv[EVP_MAX_IV_LENGTH];
    int key_len = EVP_BytesToKey(cipher, EVP_md5(), NULL, (unsigned char*) key_buf, key_buf_len, 1, key, iv);

    EVP_CIPHER_CTX_init(&ctx);
    EVP_CipherInit(&ctx,cipher,(unsigned char *)key,(unsigned char *)iv, true);
    if (!EVP_CIPHER_CTX_set_key_length(&ctx,key_len)) {
      fprintf(stderr, "node-crypto : Invalid key length %d\n", key_len);
      EVP_CIPHER_CTX_cleanup(&ctx);
      return false;
    }
    initialised_ = true;
    return true;
  }


  bool CipherInitIv(char* cipherType,
                    char* key,
                    int key_len,
                    char *iv,
                    int iv_len) {
    cipher = EVP_get_cipherbyname(cipherType);
    if(!cipher) {
      fprintf(stderr, "node-crypto : Unknown cipher %s\n", cipherType);
      return false;
    }
    if (EVP_CIPHER_iv_length(cipher)!=iv_len) {
      fprintf(stderr, "node-crypto : Invalid IV length %d\n", iv_len);
      return false;
    }
    EVP_CIPHER_CTX_init(&ctx);
    EVP_CipherInit(&ctx,cipher,(unsigned char *)key,(unsigned char *)iv, true);
    if (!EVP_CIPHER_CTX_set_key_length(&ctx,key_len)) {
      fprintf(stderr, "node-crypto : Invalid key length %d\n", key_len);
      EVP_CIPHER_CTX_cleanup(&ctx);
      return false;
    }
    initialised_ = true;
    return true;
  }


  int CipherUpdate(char* data, int len, unsigned char** out, int* out_len) {
    if (!initialised_) return 0;
    *out_len=len+EVP_CIPHER_CTX_block_size(&ctx);
    *out= new unsigned char[*out_len];

    EVP_CipherUpdate(&ctx, *out, out_len, (unsigned char*)data, len);
    return 1;
  }

  int CipherFinal(unsigned char** out, int *out_len) {
    if (!initialised_) return 0;
    *out = new unsigned char[EVP_CIPHER_CTX_block_size(&ctx)];
    EVP_CipherFinal(&ctx,*out,out_len);
    EVP_CIPHER_CTX_cleanup(&ctx);
    initialised_ = false;
    return 1;
  }


 protected:

  static Handle<Value> New (const Arguments& args) {
    HandleScope scope;

    Cipher *cipher = new Cipher();
    cipher->Wrap(args.This());
    return args.This();
  }

  static Handle<Value> CipherInit(const Arguments& args) {
    HandleScope scope;

    Cipher *cipher = ObjectWrap::Unwrap<Cipher>(args.This());

    cipher->incomplete_base64=NULL;

    if (args.Length() <= 1 || !args[0]->IsString() || !args[1]->IsString()) {
      return ThrowException(Exception::Error(String::New(
        "Must give cipher-type, key")));
    }

    ASSERT_IS_STRING_OR_BUFFER(args[1]);
    ssize_t key_buf_len = DecodeBytes(args[1], BINARY);

    if (key_buf_len < 0) {
      Local<Value> exception = Exception::TypeError(String::New("Bad argument"));
      return ThrowException(exception);
    }

    char* key_buf = new char[key_buf_len];
    ssize_t key_written = DecodeWrite(key_buf, key_buf_len, args[1], BINARY);
    assert(key_written == key_buf_len);

    String::Utf8Value cipherType(args[0]->ToString());

    bool r = cipher->CipherInit(*cipherType, key_buf, key_buf_len);

    delete [] key_buf;

    if (!r) {
      return ThrowException(Exception::Error(String::New("CipherInit error")));
    }

    return args.This();
  }


  static Handle<Value> CipherInitIv(const Arguments& args) {
    Cipher *cipher = ObjectWrap::Unwrap<Cipher>(args.This());
    
    HandleScope scope;

    cipher->incomplete_base64=NULL;

    if (args.Length() <= 2 || !args[0]->IsString() || !args[1]->IsString() || !args[2]->IsString()) {
      return ThrowException(Exception::Error(String::New(
        "Must give cipher-type, key, and iv as argument")));
    }

    ASSERT_IS_STRING_OR_BUFFER(args[1]);
    ssize_t key_len = DecodeBytes(args[1], BINARY);

    if (key_len < 0) {
      Local<Value> exception = Exception::TypeError(String::New("Bad argument"));
      return ThrowException(exception);
    }

    ASSERT_IS_STRING_OR_BUFFER(args[2]);
    ssize_t iv_len = DecodeBytes(args[2], BINARY);

    if (iv_len < 0) {
      Local<Value> exception = Exception::TypeError(String::New("Bad argument"));
      return ThrowException(exception);
    }

    char* key_buf = new char[key_len];
    ssize_t key_written = DecodeWrite(key_buf, key_len, args[1], BINARY);
    assert(key_written == key_len);

    char* iv_buf = new char[iv_len];
    ssize_t iv_written = DecodeWrite(iv_buf, iv_len, args[2], BINARY);
    assert(iv_written == iv_len);

    String::Utf8Value cipherType(args[0]->ToString());
      
    bool r = cipher->CipherInitIv(*cipherType, key_buf,key_len,iv_buf,iv_len);

    delete [] key_buf;
    delete [] iv_buf;

    if (!r) {
      return ThrowException(Exception::Error(String::New("CipherInitIv error")));
    }

    return args.This();
  }

  static Handle<Value> CipherUpdate(const Arguments& args) {
    Cipher *cipher = ObjectWrap::Unwrap<Cipher>(args.This());

    HandleScope scope;

    ASSERT_IS_STRING_OR_BUFFER(args[0]);

    enum encoding enc = ParseEncoding(args[1]);
    ssize_t len = DecodeBytes(args[0], enc);

    if (len < 0) {
      Local<Value> exception = Exception::TypeError(String::New("Bad argument"));
      return ThrowException(exception);
    }

    unsigned char *out=0;
    int out_len=0, r;
    if (Buffer::HasInstance(args[0])) {
      Local<Object> buffer_obj = args[0]->ToObject();
      char *buffer_data = Buffer::Data(buffer_obj);
      size_t buffer_length = Buffer::Length(buffer_obj);

      r = cipher->CipherUpdate(buffer_data, buffer_length, &out, &out_len);
    } else {
      char* buf = new char[len];
      ssize_t written = DecodeWrite(buf, len, args[0], enc);
      assert(written == len);
      r = cipher->CipherUpdate(buf, len,&out,&out_len);
      delete [] buf;
    }

    if (!r) {
      delete [] out;
      Local<Value> exception = Exception::TypeError(String::New("DecipherUpdate fail"));
      return ThrowException(exception);
    }

    Local<Value> outString;
    if (out_len==0) {
      outString=String::New("");
    } else {
      if (args.Length() <= 2 || !args[2]->IsString()) {
        // Binary
        outString = Encode(out, out_len, BINARY);
      } else {
        char* out_hexdigest;
        int out_hex_len;
        String::Utf8Value encoding(args[2]->ToString());
        if (strcasecmp(*encoding, "hex") == 0) {
          // Hex encoding
          HexEncode(out, out_len, &out_hexdigest, &out_hex_len);
          outString = Encode(out_hexdigest, out_hex_len, BINARY);
          delete [] out_hexdigest;
        } else if (strcasecmp(*encoding, "base64") == 0) {
          // Base64 encoding
          // Check to see if we need to add in previous base64 overhang
          if (cipher->incomplete_base64!=NULL){
            unsigned char* complete_base64 = new unsigned char[out_len+cipher->incomplete_base64_len+1];
            memcpy(complete_base64, cipher->incomplete_base64, cipher->incomplete_base64_len);
            memcpy(&complete_base64[cipher->incomplete_base64_len], out, out_len);
            delete [] out;

            delete [] cipher->incomplete_base64;
            cipher->incomplete_base64=NULL;

            out=complete_base64;
            out_len += cipher->incomplete_base64_len;
          }

          // Check to see if we need to trim base64 stream
          if (out_len%3!=0){
            cipher->incomplete_base64_len = out_len%3;
            cipher->incomplete_base64 = new char[cipher->incomplete_base64_len+1];
            memcpy(cipher->incomplete_base64,
                   &out[out_len-cipher->incomplete_base64_len],
                   cipher->incomplete_base64_len);
            out_len -= cipher->incomplete_base64_len;
            out[out_len]=0;
          }

          base64(out, out_len, &out_hexdigest, &out_hex_len);
          outString = Encode(out_hexdigest, out_hex_len, BINARY);
          delete [] out_hexdigest;
        } else if (strcasecmp(*encoding, "binary") == 0) {
          outString = Encode(out, out_len, BINARY);
        } else {
          fprintf(stderr, "node-crypto : Cipher .update encoding "
                          "can be binary, hex or base64\n");
        }
      }
    }

    if (out) delete [] out;

    return scope.Close(outString);
  }

  static Handle<Value> CipherFinal(const Arguments& args) {
    Cipher *cipher = ObjectWrap::Unwrap<Cipher>(args.This());

    HandleScope scope;

    unsigned char* out_value;
    int out_len;
    char* out_hexdigest;
    int out_hex_len;
    Local<Value> outString ;

    int r = cipher->CipherFinal(&out_value, &out_len);

    if (out_len == 0 || r == 0) {
      return scope.Close(String::New(""));
    }

    if (args.Length() == 0 || !args[0]->IsString()) {
      // Binary
      outString = Encode(out_value, out_len, BINARY);
    } else {
      String::Utf8Value encoding(args[0]->ToString());
      if (strcasecmp(*encoding, "hex") == 0) {
        // Hex encoding
        HexEncode(out_value, out_len, &out_hexdigest, &out_hex_len);
        outString = Encode(out_hexdigest, out_hex_len, BINARY);
        delete [] out_hexdigest;
      } else if (strcasecmp(*encoding, "base64") == 0) {
        base64(out_value, out_len, &out_hexdigest, &out_hex_len);
        outString = Encode(out_hexdigest, out_hex_len, BINARY);
        delete [] out_hexdigest;
      } else if (strcasecmp(*encoding, "binary") == 0) {
        outString = Encode(out_value, out_len, BINARY);
      } else {
        fprintf(stderr, "node-crypto : Cipher .final encoding "
                        "can be binary, hex or base64\n");
      }
    }
    delete [] out_value;
    return scope.Close(outString);
  }

  Cipher () : ObjectWrap ()
  {
    initialised_ = false;
  }

  ~Cipher ()
  {
  }

 private:

  EVP_CIPHER_CTX ctx; /* coverity[member_decl] */
  const EVP_CIPHER *cipher; /* coverity[member_decl] */
  bool initialised_;
  char* incomplete_base64; /* coverity[member_decl] */
  int incomplete_base64_len; /* coverity[member_decl] */

};



class Decipher : public ObjectWrap {
 public:
  static void
  Initialize (v8::Handle<v8::Object> target)
  {
    HandleScope scope;

    Local<FunctionTemplate> t = FunctionTemplate::New(New);

    t->InstanceTemplate()->SetInternalFieldCount(1);

    NODE_SET_PROTOTYPE_METHOD(t, "init", DecipherInit);
    NODE_SET_PROTOTYPE_METHOD(t, "initiv", DecipherInitIv);
    NODE_SET_PROTOTYPE_METHOD(t, "update", DecipherUpdate);
    NODE_SET_PROTOTYPE_METHOD(t, "final", DecipherFinal);
    NODE_SET_PROTOTYPE_METHOD(t, "finaltol", DecipherFinalTolerate);

    target->Set(String::NewSymbol("Decipher"), t->GetFunction());
  }

  bool DecipherInit(char* cipherType, char* key_buf, int key_buf_len) {
    cipher_ = EVP_get_cipherbyname(cipherType);

    if(!cipher_) {
      fprintf(stderr, "node-crypto : Unknown cipher %s\n", cipherType);
      return false;
    }

    unsigned char key[EVP_MAX_KEY_LENGTH],iv[EVP_MAX_IV_LENGTH];
    int key_len = EVP_BytesToKey(cipher_,
                                 EVP_md5(),
                                 NULL,
                                 (unsigned char*)(key_buf),
                                 key_buf_len,
                                 1,
                                 key,
                                 iv);

    EVP_CIPHER_CTX_init(&ctx);
    EVP_CipherInit(&ctx,
                   cipher_,
                   (unsigned char*)(key),
                   (unsigned char *)(iv),
                   false);
    if (!EVP_CIPHER_CTX_set_key_length(&ctx,key_len)) {
      fprintf(stderr, "node-crypto : Invalid key length %d\n", key_len);
      EVP_CIPHER_CTX_cleanup(&ctx);
      return false;
    }
    initialised_ = true;
    return true;
  }


  bool DecipherInitIv(char* cipherType,
                      char* key,
                      int key_len,
                      char *iv,
                      int iv_len) {
    cipher_ = EVP_get_cipherbyname(cipherType);
    if(!cipher_) {
      fprintf(stderr, "node-crypto : Unknown cipher %s\n", cipherType);
      return false;
    }
    if (EVP_CIPHER_iv_length(cipher_) != iv_len) {
      fprintf(stderr, "node-crypto : Invalid IV length %d\n", iv_len);
      return false;
    }
    EVP_CIPHER_CTX_init(&ctx);
    EVP_CipherInit(&ctx,
                   cipher_,
                   (unsigned char*)(key),
                   (unsigned char *)(iv),
                   false);
    if (!EVP_CIPHER_CTX_set_key_length(&ctx,key_len)) {
      fprintf(stderr, "node-crypto : Invalid key length %d\n", key_len);
      EVP_CIPHER_CTX_cleanup(&ctx);
      return false;
    }
    initialised_ = true;
    return true;
  }

  int DecipherUpdate(char* data, int len, unsigned char** out, int* out_len) {
    if (!initialised_) return 0;
    *out_len=len+EVP_CIPHER_CTX_block_size(&ctx);
    *out= new unsigned char[*out_len];

    EVP_CipherUpdate(&ctx, *out, out_len, (unsigned char*)data, len);
    return 1;
  }

  // coverity[alloc_arg]
  int DecipherFinal(unsigned char** out, int *out_len, bool tolerate_padding) {
    if (!initialised_) return 0;
    *out = new unsigned char[EVP_CIPHER_CTX_block_size(&ctx)];
    if (tolerate_padding) {
      local_EVP_DecryptFinal_ex(&ctx,*out,out_len);
    } else {
      EVP_CipherFinal(&ctx,*out,out_len);
    }
    EVP_CIPHER_CTX_cleanup(&ctx);
    initialised_ = false;
    return 1;
  }


 protected:

  static Handle<Value> New (const Arguments& args) {
    HandleScope scope;

    Decipher *cipher = new Decipher();
    cipher->Wrap(args.This());
    return args.This();
  }

  static Handle<Value> DecipherInit(const Arguments& args) {
    Decipher *cipher = ObjectWrap::Unwrap<Decipher>(args.This());
    
    HandleScope scope;

    cipher->incomplete_utf8=NULL;
    cipher->incomplete_hex_flag=false;

    if (args.Length() <= 1 || !args[0]->IsString() || !args[1]->IsString()) {
      return ThrowException(Exception::Error(String::New(
        "Must give cipher-type, key as argument")));
    }

    ASSERT_IS_STRING_OR_BUFFER(args[1]);
    ssize_t key_len = DecodeBytes(args[1], BINARY);

    if (key_len < 0) {
      Local<Value> exception = Exception::TypeError(String::New("Bad argument"));
      return ThrowException(exception);
    }

    char* key_buf = new char[key_len];
    ssize_t key_written = DecodeWrite(key_buf, key_len, args[1], BINARY);
    assert(key_written == key_len);

    String::Utf8Value cipherType(args[0]->ToString());
      
    bool r = cipher->DecipherInit(*cipherType, key_buf,key_len);

    delete [] key_buf;

    if (!r) {
      return ThrowException(Exception::Error(String::New("DecipherInit error")));
    }

    return args.This();
  }

  static Handle<Value> DecipherInitIv(const Arguments& args) {
    Decipher *cipher = ObjectWrap::Unwrap<Decipher>(args.This());
    
    HandleScope scope;

    cipher->incomplete_utf8=NULL;
    cipher->incomplete_hex_flag=false;

    if (args.Length() <= 2 || !args[0]->IsString() || !args[1]->IsString() || !args[2]->IsString()) {
      return ThrowException(Exception::Error(String::New(
        "Must give cipher-type, key, and iv as argument")));
    }

    ASSERT_IS_STRING_OR_BUFFER(args[1]);
    ssize_t key_len = DecodeBytes(args[1], BINARY);

    if (key_len < 0) {
      Local<Value> exception = Exception::TypeError(String::New("Bad argument"));
      return ThrowException(exception);
    }

    ASSERT_IS_STRING_OR_BUFFER(args[2]);
    ssize_t iv_len = DecodeBytes(args[2], BINARY);

    if (iv_len < 0) {
      Local<Value> exception = Exception::TypeError(String::New("Bad argument"));
      return ThrowException(exception);
    }

    char* key_buf = new char[key_len];
    ssize_t key_written = DecodeWrite(key_buf, key_len, args[1], BINARY);
    assert(key_written == key_len);

    char* iv_buf = new char[iv_len];
    ssize_t iv_written = DecodeWrite(iv_buf, iv_len, args[2], BINARY);
    assert(iv_written == iv_len);

    String::Utf8Value cipherType(args[0]->ToString());
      
    bool r = cipher->DecipherInitIv(*cipherType, key_buf,key_len,iv_buf,iv_len);

    delete [] key_buf;
    delete [] iv_buf;

    if (!r) {
      return ThrowException(Exception::Error(String::New("DecipherInitIv error")));
    }

    return args.This();
  }

  static Handle<Value> DecipherUpdate(const Arguments& args) {
    HandleScope scope;

    Decipher *cipher = ObjectWrap::Unwrap<Decipher>(args.This());

    ASSERT_IS_STRING_OR_BUFFER(args[0]);

    ssize_t len = DecodeBytes(args[0], BINARY);
    if (len < 0) {
        return ThrowException(Exception::Error(String::New(
            "node`DecodeBytes() failed")));
    }

    char* buf;
    // if alloc_buf then buf must be deleted later
    bool alloc_buf = false;
    if (Buffer::HasInstance(args[0])) {
      Local<Object> buffer_obj = args[0]->ToObject();
      char *buffer_data = Buffer::Data(buffer_obj);
      size_t buffer_length = Buffer::Length(buffer_obj);

      buf = buffer_data;
      len = buffer_length;
    } else {
      alloc_buf = true;
      buf = new char[len];
      ssize_t written = DecodeWrite(buf, len, args[0], BINARY);
      assert(written == len);
    }

    char* ciphertext;
    int ciphertext_len;

    if (args.Length() <= 1 || !args[1]->IsString()) {
      // Binary - do nothing
    } else {
      String::Utf8Value encoding(args[1]->ToString());
      if (strcasecmp(*encoding, "hex") == 0) {
        // Hex encoding
        // Do we have a previous hex carry over?
        if (cipher->incomplete_hex_flag) {
          char* complete_hex = new char[len+2];
          memcpy(complete_hex, &cipher->incomplete_hex, 1);
          memcpy(complete_hex+1, buf, len);
          if (alloc_buf) {
            delete [] buf;
            alloc_buf = false;
          }
          buf = complete_hex;
          len += 1;
        }
        // Do we have an incomplete hex stream?
        if ((len>0) && (len % 2 !=0)) {
          len--;
          cipher->incomplete_hex=buf[len];
          cipher->incomplete_hex_flag=true;
          buf[len]=0;
        }
        HexDecode((unsigned char*)buf, len, (char **)&ciphertext, &ciphertext_len);

        if (alloc_buf) {
          delete [] buf;
        }
        buf = ciphertext;
        len = ciphertext_len;
        alloc_buf = true;

      } else if (strcasecmp(*encoding, "base64") == 0) {
        unbase64((unsigned char*)buf, len, (char **)&ciphertext, &ciphertext_len);
        if (alloc_buf) {
          delete [] buf;
        }
        buf = ciphertext;
        len = ciphertext_len;
        alloc_buf = true;

      } else if (strcasecmp(*encoding, "binary") == 0) {
        // Binary - do nothing

      } else {
        fprintf(stderr, "node-crypto : Decipher .update encoding "
                        "can be binary, hex or base64\n");
      }
    }

    unsigned char *out=0;
    int out_len=0;
    int r = cipher->DecipherUpdate(buf, len, &out, &out_len);

    if (!r) {
      delete [] out;
      Local<Value> exception = Exception::TypeError(String::New("DecipherUpdate fail"));
      return ThrowException(exception);
    }

    Local<Value> outString;
    if (out_len==0) {
      outString=String::New("");
    } else if (args.Length() <= 2 || !args[2]->IsString()) {
      outString = Encode(out, out_len, BINARY);
    } else {
      enum encoding enc = ParseEncoding(args[2]);
      if (enc == UTF8) {
        // See if we have any overhang from last utf8 partial ending
        if (cipher->incomplete_utf8!=NULL) {
          char* complete_out = new char[cipher->incomplete_utf8_len + out_len];
          memcpy(complete_out, cipher->incomplete_utf8, cipher->incomplete_utf8_len);
          memcpy((char *)complete_out+cipher->incomplete_utf8_len, out, out_len);
          delete [] out;

          delete [] cipher->incomplete_utf8;
          cipher->incomplete_utf8 = NULL;

          out = (unsigned char*)complete_out;
          out_len += cipher->incomplete_utf8_len;
        }
        // Check to see if we have a complete utf8 stream
        int utf8_len = LengthWithoutIncompleteUtf8((char *)out, out_len);
        if (utf8_len<out_len) { // We have an incomplete ut8 ending
          cipher->incomplete_utf8_len = out_len-utf8_len;
          cipher->incomplete_utf8 = new unsigned char[cipher->incomplete_utf8_len+1];
          memcpy(cipher->incomplete_utf8, &out[utf8_len], cipher->incomplete_utf8_len);
        }
        outString = Encode(out, utf8_len, enc);
      } else {
        outString = Encode(out, out_len, enc);
      }
    }

    if (out) delete [] out;

    if (alloc_buf) delete [] buf;
    return scope.Close(outString);

  }

  static Handle<Value> DecipherFinal(const Arguments& args) {
    HandleScope scope;

    Decipher *cipher = ObjectWrap::Unwrap<Decipher>(args.This());

    unsigned char* out_value;
    int out_len;
    Local<Value> outString;

    int r = cipher->DecipherFinal(&out_value, &out_len, false);

    if (out_len == 0 || r == 0) {
      return scope.Close(String::New(""));
    }


    if (args.Length() == 0 || !args[0]->IsString()) {
      outString = Encode(out_value, out_len, BINARY);
    } else {
      enum encoding enc = ParseEncoding(args[0]);
      if (enc == UTF8) {
        // See if we have any overhang from last utf8 partial ending
        if (cipher->incomplete_utf8!=NULL) {
          char* complete_out = new char[cipher->incomplete_utf8_len + out_len];
          memcpy(complete_out, cipher->incomplete_utf8, cipher->incomplete_utf8_len);
          memcpy((char *)complete_out+cipher->incomplete_utf8_len, out_value, out_len);

          delete [] cipher->incomplete_utf8;
          cipher->incomplete_utf8=NULL;

          outString = Encode(complete_out, cipher->incomplete_utf8_len+out_len, enc);
          delete [] complete_out;
        } else {
          outString = Encode(out_value, out_len, enc);
        }
      } else {
        outString = Encode(out_value, out_len, enc);
      }
    }
    delete [] out_value;
    return scope.Close(outString);
  }

  static Handle<Value> DecipherFinalTolerate(const Arguments& args) {
    Decipher *cipher = ObjectWrap::Unwrap<Decipher>(args.This());

    HandleScope scope;

    unsigned char* out_value;
    int out_len;
    Local<Value> outString ;

    int r = cipher->DecipherFinal(&out_value, &out_len, true);

    if (out_len == 0 || r == 0) {
      delete [] out_value;
      return scope.Close(String::New(""));
    }


    if (args.Length() == 0 || !args[0]->IsString()) {
      outString = Encode(out_value, out_len, BINARY);
    } else {
      enum encoding enc = ParseEncoding(args[0]);
      if (enc == UTF8) {
        // See if we have any overhang from last utf8 partial ending
        if (cipher->incomplete_utf8!=NULL) {
          char* complete_out = new char[cipher->incomplete_utf8_len + out_len];
          memcpy(complete_out, cipher->incomplete_utf8, cipher->incomplete_utf8_len);
          memcpy((char *)complete_out+cipher->incomplete_utf8_len, out_value, out_len);

          delete [] cipher->incomplete_utf8;
          cipher->incomplete_utf8 = NULL;

          outString = Encode(complete_out, cipher->incomplete_utf8_len+out_len, enc);
          delete [] complete_out;
        } else {
          outString = Encode(out_value, out_len, enc);
        }
      } else {
        outString = Encode(out_value, out_len, enc);
      }
    }
    delete [] out_value;
    return scope.Close(outString);
  }

  Decipher () : ObjectWrap () {
    initialised_ = false;
  }

  ~Decipher () { }

 private:

  EVP_CIPHER_CTX ctx;
  const EVP_CIPHER *cipher_;
  bool initialised_;
  unsigned char* incomplete_utf8;
  int incomplete_utf8_len;
  char incomplete_hex;
  bool incomplete_hex_flag;
};




class Hmac : public ObjectWrap {
 public:
  static void Initialize (v8::Handle<v8::Object> target) {
    HandleScope scope;

    Local<FunctionTemplate> t = FunctionTemplate::New(New);

    t->InstanceTemplate()->SetInternalFieldCount(1);

    NODE_SET_PROTOTYPE_METHOD(t, "init", HmacInit);
    NODE_SET_PROTOTYPE_METHOD(t, "update", HmacUpdate);
    NODE_SET_PROTOTYPE_METHOD(t, "digest", HmacDigest);

    target->Set(String::NewSymbol("Hmac"), t->GetFunction());
  }

  bool HmacInit(char* hashType, char* key, int key_len) {
    md = EVP_get_digestbyname(hashType);
    if(!md) {
      fprintf(stderr, "node-crypto : Unknown message digest %s\n", hashType);
      return false;
    }
    HMAC_CTX_init(&ctx);
    HMAC_Init(&ctx, key, key_len, md);
    initialised_ = true;
    return true;

  }

  int HmacUpdate(char* data, int len) {
    if (!initialised_) return 0;
    HMAC_Update(&ctx, (unsigned char*)data, len);
    return 1;
  }

  int HmacDigest(unsigned char** md_value, unsigned int *md_len) {
    if (!initialised_) return 0;
    *md_value = new unsigned char[EVP_MAX_MD_SIZE];
    HMAC_Final(&ctx, *md_value, md_len);
    HMAC_CTX_cleanup(&ctx);
    initialised_ = false;
    return 1;
  }


 protected:

  static Handle<Value> New (const Arguments& args) {
    HandleScope scope;

    Hmac *hmac = new Hmac();
    hmac->Wrap(args.This());
    return args.This();
  }

  static Handle<Value> HmacInit(const Arguments& args) {
    Hmac *hmac = ObjectWrap::Unwrap<Hmac>(args.This());

    HandleScope scope;

    if (args.Length() == 0 || !args[0]->IsString()) {
      return ThrowException(Exception::Error(String::New(
        "Must give hashtype string as argument")));
    }

    ASSERT_IS_STRING_OR_BUFFER(args[1]);
    ssize_t len = DecodeBytes(args[1], BINARY);

    if (len < 0) {
      Local<Value> exception = Exception::TypeError(String::New("Bad argument"));
      return ThrowException(exception);
    }

    char* buf = new char[len];
    ssize_t written = DecodeWrite(buf, len, args[1], BINARY);
    assert(written == len);

    String::Utf8Value hashType(args[0]->ToString());

    bool r = hmac->HmacInit(*hashType, buf, len);

    delete [] buf;

    if (!r) {
      return ThrowException(Exception::Error(String::New("hmac error")));
    }

    return args.This();
  }

  static Handle<Value> HmacUpdate(const Arguments& args) {
    Hmac *hmac = ObjectWrap::Unwrap<Hmac>(args.This());

    HandleScope scope;

    ASSERT_IS_STRING_OR_BUFFER(args[0]);
    enum encoding enc = ParseEncoding(args[1]);
    ssize_t len = DecodeBytes(args[0], enc);

    if (len < 0) {
      Local<Value> exception = Exception::TypeError(String::New("Bad argument"));
      return ThrowException(exception);
    }

    int r;
  
    if( Buffer::HasInstance(args[0])) {
      Local<Object> buffer_obj = args[0]->ToObject();
      char *buffer_data = Buffer::Data(buffer_obj);
      size_t buffer_length = Buffer::Length(buffer_obj);

      r = hmac->HmacUpdate(buffer_data, buffer_length);
    } else {
      char* buf = new char[len];
      ssize_t written = DecodeWrite(buf, len, args[0], enc);
      assert(written == len);
      r = hmac->HmacUpdate(buf, len);
      delete [] buf;
    }

    if (!r) {
      Local<Value> exception = Exception::TypeError(String::New("HmacUpdate fail"));
      return ThrowException(exception);
    }

    return args.This();
  }

  static Handle<Value> HmacDigest(const Arguments& args) {
    Hmac *hmac = ObjectWrap::Unwrap<Hmac>(args.This());

    HandleScope scope;

    unsigned char* md_value;
    unsigned int md_len;
    char* md_hexdigest;
    int md_hex_len;
    Local<Value> outString ;

    int r = hmac->HmacDigest(&md_value, &md_len);

    if (md_len == 0 || r == 0) {
      return scope.Close(String::New(""));
    }

    if (args.Length() == 0 || !args[0]->IsString()) {
      // Binary
      outString = Encode(md_value, md_len, BINARY);
    } else {
      String::Utf8Value encoding(args[0]->ToString());
      if (strcasecmp(*encoding, "hex") == 0) {
        // Hex encoding
        HexEncode(md_value, md_len, &md_hexdigest, &md_hex_len);
        outString = Encode(md_hexdigest, md_hex_len, BINARY);
        delete [] md_hexdigest;
      } else if (strcasecmp(*encoding, "base64") == 0) {
        base64(md_value, md_len, &md_hexdigest, &md_hex_len);
        outString = Encode(md_hexdigest, md_hex_len, BINARY);
        delete [] md_hexdigest;
      } else if (strcasecmp(*encoding, "binary") == 0) {
        outString = Encode(md_value, md_len, BINARY);
      } else {
        fprintf(stderr, "node-crypto : Hmac .digest encoding "
                        "can be binary, hex or base64\n");
      }
    }
    delete [] md_value;
    return scope.Close(outString);
  }

  Hmac () : ObjectWrap () {
    initialised_ = false;
  }

  ~Hmac () { }

 private:

  HMAC_CTX ctx; /* coverity[member_decl] */
  const EVP_MD *md; /* coverity[member_decl] */
  bool initialised_;
};


class Hash : public ObjectWrap {
 public:
  static void Initialize (v8::Handle<v8::Object> target) {
    HandleScope scope;

    Local<FunctionTemplate> t = FunctionTemplate::New(New);

    t->InstanceTemplate()->SetInternalFieldCount(1);

    NODE_SET_PROTOTYPE_METHOD(t, "update", HashUpdate);
    NODE_SET_PROTOTYPE_METHOD(t, "digest", HashDigest);

    target->Set(String::NewSymbol("Hash"), t->GetFunction());
  }

  bool HashInit (const char* hashType) {
    md = EVP_get_digestbyname(hashType);
    if(!md) {
      fprintf(stderr, "node-crypto : Unknown message digest %s\n", hashType);
      return false;
    }
    EVP_MD_CTX_init(&mdctx);
    EVP_DigestInit_ex(&mdctx, md, NULL);
    initialised_ = true;
    return true;
  }

  int HashUpdate(char* data, int len) {
    if (!initialised_) return 0;
    EVP_DigestUpdate(&mdctx, data, len);
    return 1;
  }


 protected:

  static Handle<Value> New (const Arguments& args) {
    HandleScope scope;

    if (args.Length() == 0 || !args[0]->IsString()) {
      return ThrowException(Exception::Error(String::New(
        "Must give hashtype string as argument")));
    }

    Hash *hash = new Hash();
    hash->Wrap(args.This());

    String::Utf8Value hashType(args[0]->ToString());

    hash->HashInit(*hashType);

    return args.This();
  }

  static Handle<Value> HashUpdate(const Arguments& args) {
    HandleScope scope;

    Hash *hash = ObjectWrap::Unwrap<Hash>(args.This());

    ASSERT_IS_STRING_OR_BUFFER(args[0]);
    enum encoding enc = ParseEncoding(args[1]);
    ssize_t len = DecodeBytes(args[0], enc);

    if (len < 0) {
      Local<Value> exception = Exception::TypeError(String::New("Bad argument"));
      return ThrowException(exception);
    }

    int r;

    if (Buffer::HasInstance(args[0])) {
      Local<Object> buffer_obj = args[0]->ToObject();
      char *buffer_data = Buffer::Data(buffer_obj);
      size_t buffer_length = Buffer::Length(buffer_obj);
      r = hash->HashUpdate(buffer_data, buffer_length);
    } else {
      char* buf = new char[len];
      ssize_t written = DecodeWrite(buf, len, args[0], enc);
      assert(written == len);
      r = hash->HashUpdate(buf, len);
      delete[] buf;
    }

    if (!r) {
      Local<Value> exception = Exception::TypeError(String::New("HashUpdate fail"));
      return ThrowException(exception);
    }

    return args.This();
  }

  static Handle<Value> HashDigest(const Arguments& args) {
    HandleScope scope;

    Hash *hash = ObjectWrap::Unwrap<Hash>(args.This());

    if (!hash->initialised_) {
      return ThrowException(Exception::Error(String::New("Not initialized")));
    }

    unsigned char md_value[EVP_MAX_MD_SIZE];
    unsigned int md_len;

    EVP_DigestFinal_ex(&hash->mdctx, md_value, &md_len);
    EVP_MD_CTX_cleanup(&hash->mdctx);
    hash->initialised_ = false;

    if (md_len == 0) {
      return scope.Close(String::New(""));
    }

    Local<Value> outString;

    if (args.Length() == 0 || !args[0]->IsString()) {
      // Binary
      outString = Encode(md_value, md_len, BINARY);
    } else {
      String::Utf8Value encoding(args[0]->ToString());
      if (strcasecmp(*encoding, "hex") == 0) {
        // Hex encoding
        char* md_hexdigest;
        int md_hex_len;
        HexEncode(md_value, md_len, &md_hexdigest, &md_hex_len);
        outString = Encode(md_hexdigest, md_hex_len, BINARY);
        delete [] md_hexdigest;
      } else if (strcasecmp(*encoding, "base64") == 0) {
        char* md_hexdigest;
        int md_hex_len;
        base64(md_value, md_len, &md_hexdigest, &md_hex_len);
        outString = Encode(md_hexdigest, md_hex_len, BINARY);
        delete [] md_hexdigest;
      } else if (strcasecmp(*encoding, "binary") == 0) {
        outString = Encode(md_value, md_len, BINARY);
      } else {
        fprintf(stderr, "node-crypto : Hash .digest encoding "
                        "can be binary, hex or base64\n");
      }
    }

    return scope.Close(outString);
  }

  Hash () : ObjectWrap () {
    initialised_ = false;
  }

  ~Hash () { }

 private:

  EVP_MD_CTX mdctx; /* coverity[member_decl] */
  const EVP_MD *md; /* coverity[member_decl] */
  bool initialised_;
};

class Sign : public ObjectWrap {
 public:
  static void
  Initialize (v8::Handle<v8::Object> target) {
    HandleScope scope;

    Local<FunctionTemplate> t = FunctionTemplate::New(New);

    t->InstanceTemplate()->SetInternalFieldCount(1);

    NODE_SET_PROTOTYPE_METHOD(t, "init", SignInit);
    NODE_SET_PROTOTYPE_METHOD(t, "update", SignUpdate);
    NODE_SET_PROTOTYPE_METHOD(t, "sign", SignFinal);

    target->Set(String::NewSymbol("Sign"), t->GetFunction());
  }

  bool SignInit (const char* signType) {
    md = EVP_get_digestbyname(signType);
    if(!md) {
      printf("Unknown message digest %s\n", signType);
      return false;
    }
    EVP_MD_CTX_init(&mdctx);
    EVP_SignInit_ex(&mdctx, md, NULL);
    initialised_ = true;
    return true;

  }

  int SignUpdate(char* data, int len) {
    if (!initialised_) return 0;
    EVP_SignUpdate(&mdctx, data, len);
    return 1;
  }

  int SignFinal(unsigned char** md_value,
                unsigned int *md_len,
                char* key_pem,
                int key_pemLen) {
    if (!initialised_) return 0;

    BIO *bp = NULL;
    EVP_PKEY* pkey;
    bp = BIO_new(BIO_s_mem());
    if(!BIO_write(bp, key_pem, key_pemLen)) return 0;

    pkey = PEM_read_bio_PrivateKey( bp, NULL, NULL, NULL );
    if (pkey == NULL) return 0;

    EVP_SignFinal(&mdctx, *md_value, md_len, pkey);
    EVP_MD_CTX_cleanup(&mdctx);
    initialised_ = false;
    EVP_PKEY_free(pkey);
    BIO_free(bp);
    return 1;
  }


 protected:

  static Handle<Value> New (const Arguments& args) {
    HandleScope scope;

    Sign *sign = new Sign();
    sign->Wrap(args.This());

    return args.This();
  }

  static Handle<Value> SignInit(const Arguments& args) {
    HandleScope scope;

    Sign *sign = ObjectWrap::Unwrap<Sign>(args.This());

    if (args.Length() == 0 || !args[0]->IsString()) {
      return ThrowException(Exception::Error(String::New(
        "Must give signtype string as argument")));
    }

    String::Utf8Value signType(args[0]->ToString());

    bool r = sign->SignInit(*signType);

    if (!r) {
      return ThrowException(Exception::Error(String::New("SignInit error")));
    }

    return args.This();
  }

  static Handle<Value> SignUpdate(const Arguments& args) {
    Sign *sign = ObjectWrap::Unwrap<Sign>(args.This());

    HandleScope scope;

    ASSERT_IS_STRING_OR_BUFFER(args[0]);
    enum encoding enc = ParseEncoding(args[1]);
    ssize_t len = DecodeBytes(args[0], enc);

    if (len < 0) {
      Local<Value> exception = Exception::TypeError(String::New("Bad argument"));
      return ThrowException(exception);
    }

    int r;

    if (Buffer::HasInstance(args[0])) {
      Local<Object> buffer_obj = args[0]->ToObject();
      char *buffer_data = Buffer::Data(buffer_obj);
      size_t buffer_length = Buffer::Length(buffer_obj);

      r = sign->SignUpdate(buffer_data, buffer_length);
    } else {
      char* buf = new char[len];
      ssize_t written = DecodeWrite(buf, len, args[0], enc);
      assert(written == len);
      r = sign->SignUpdate(buf, len);
      delete [] buf;
    }

    if (!r) {
      Local<Value> exception = Exception::TypeError(String::New("SignUpdate fail"));
      return ThrowException(exception);
    }

    return args.This();
  }

  static Handle<Value> SignFinal(const Arguments& args) {
    Sign *sign = ObjectWrap::Unwrap<Sign>(args.This());

    HandleScope scope;

    unsigned char* md_value;
    unsigned int md_len;
    char* md_hexdigest;
    int md_hex_len;
    Local<Value> outString;

    md_len = 8192; // Maximum key size is 8192 bits
    md_value = new unsigned char[md_len];

    ASSERT_IS_STRING_OR_BUFFER(args[0]);
    ssize_t len = DecodeBytes(args[0], BINARY);

    if (len < 0) {
      delete [] md_value;
      Local<Value> exception = Exception::TypeError(String::New("Bad argument"));
      return ThrowException(exception);
    }

    char* buf = new char[len];
    ssize_t written = DecodeWrite(buf, len, args[0], BINARY);
    assert(written == len);

    int r = sign->SignFinal(&md_value, &md_len, buf, len);

    delete [] buf;

    if (md_len == 0 || r == 0) {
      delete [] md_value;
      return scope.Close(String::New(""));
    }

    if (args.Length() == 1 || !args[1]->IsString()) {
      // Binary
      outString = Encode(md_value, md_len, BINARY);
    } else {
      String::Utf8Value encoding(args[1]->ToString());
      if (strcasecmp(*encoding, "hex") == 0) {
        // Hex encoding
        HexEncode(md_value, md_len, &md_hexdigest, &md_hex_len);
        outString = Encode(md_hexdigest, md_hex_len, BINARY);
        delete [] md_hexdigest;
      } else if (strcasecmp(*encoding, "base64") == 0) {
        base64(md_value, md_len, &md_hexdigest, &md_hex_len);
        outString = Encode(md_hexdigest, md_hex_len, BINARY);
        delete [] md_hexdigest;
      } else if (strcasecmp(*encoding, "binary") == 0) {
        outString = Encode(md_value, md_len, BINARY);
      } else {
        outString = String::New("");
        fprintf(stderr, "node-crypto : Sign .sign encoding "
                        "can be binary, hex or base64\n");
      }
    }

    delete [] md_value;
    return scope.Close(outString);
  }

  Sign () : ObjectWrap () {
    initialised_ = false;
  }

  ~Sign () { }

 private:

  EVP_MD_CTX mdctx; /* coverity[member_decl] */
  const EVP_MD *md; /* coverity[member_decl] */
  bool initialised_;
};

class Verify : public ObjectWrap {
 public:
  static void Initialize (v8::Handle<v8::Object> target) {
    HandleScope scope;

    Local<FunctionTemplate> t = FunctionTemplate::New(New);

    t->InstanceTemplate()->SetInternalFieldCount(1);

    NODE_SET_PROTOTYPE_METHOD(t, "init", VerifyInit);
    NODE_SET_PROTOTYPE_METHOD(t, "update", VerifyUpdate);
    NODE_SET_PROTOTYPE_METHOD(t, "verify", VerifyFinal);

    target->Set(String::NewSymbol("Verify"), t->GetFunction());
  }


  bool VerifyInit (const char* verifyType) {
    md = EVP_get_digestbyname(verifyType);
    if(!md) {
      fprintf(stderr, "node-crypto : Unknown message digest %s\n", verifyType);
      return false;
    }
    EVP_MD_CTX_init(&mdctx);
    EVP_VerifyInit_ex(&mdctx, md, NULL);
    initialised_ = true;
    return true;
  }


  int VerifyUpdate(char* data, int len) {
    if (!initialised_) return 0;
    EVP_VerifyUpdate(&mdctx, data, len);
    return 1;
  }


  int VerifyFinal(char* key_pem, int key_pemLen, unsigned char* sig, int siglen) {
    if (!initialised_) return 0;

    BIO *bp = NULL;
    EVP_PKEY* pkey;
    X509 *x509;

    bp = BIO_new(BIO_s_mem());
    if(!BIO_write(bp, key_pem, key_pemLen)) return 0;

    x509 = PEM_read_bio_X509(bp, NULL, NULL, NULL );
    if (x509==NULL) return 0;

    pkey=X509_get_pubkey(x509);
    if (pkey==NULL) return 0;

    int r = EVP_VerifyFinal(&mdctx, sig, siglen, pkey);
    EVP_PKEY_free (pkey);

    if (r != 1) {
      ERR_print_errors_fp (stderr);
    }
    X509_free(x509);
    BIO_free(bp);
    EVP_MD_CTX_cleanup(&mdctx);
    initialised_ = false;
    return r;
  }


 protected:

  static Handle<Value> New (const Arguments& args) {
    HandleScope scope;

    Verify *verify = new Verify();
    verify->Wrap(args.This());

    return args.This();
  }


  static Handle<Value> VerifyInit(const Arguments& args) {
    Verify *verify = ObjectWrap::Unwrap<Verify>(args.This());

    HandleScope scope;

    if (args.Length() == 0 || !args[0]->IsString()) {
      return ThrowException(Exception::Error(String::New(
        "Must give verifytype string as argument")));
    }

    String::Utf8Value verifyType(args[0]->ToString());

    bool r = verify->VerifyInit(*verifyType);

    if (!r) {
      return ThrowException(Exception::Error(String::New("VerifyInit error")));
    }

    return args.This();
  }


  static Handle<Value> VerifyUpdate(const Arguments& args) {
    HandleScope scope;

    Verify *verify = ObjectWrap::Unwrap<Verify>(args.This());

    ASSERT_IS_STRING_OR_BUFFER(args[0]);
    enum encoding enc = ParseEncoding(args[1]);
    ssize_t len = DecodeBytes(args[0], enc);

    if (len < 0) {
      Local<Value> exception = Exception::TypeError(String::New("Bad argument"));
      return ThrowException(exception);
    }

    int r;

    if(Buffer::HasInstance(args[0])) {
      Local<Object> buffer_obj = args[0]->ToObject();
      char *buffer_data = Buffer::Data(buffer_obj);
      size_t buffer_length = Buffer::Length(buffer_obj);

      r = verify->VerifyUpdate(buffer_data, buffer_length);
    } else {
      char* buf = new char[len];
      ssize_t written = DecodeWrite(buf, len, args[0], enc);
      assert(written == len);
      r = verify->VerifyUpdate(buf, len);
      delete [] buf;
    }

    if (!r) {
      Local<Value> exception = Exception::TypeError(String::New("VerifyUpdate fail"));
      return ThrowException(exception);
    }

    return args.This();
  }


  static Handle<Value> VerifyFinal(const Arguments& args) {
    HandleScope scope;

    Verify *verify = ObjectWrap::Unwrap<Verify>(args.This());

    ASSERT_IS_STRING_OR_BUFFER(args[0]);
    ssize_t klen = DecodeBytes(args[0], BINARY);

    if (klen < 0) {
      Local<Value> exception = Exception::TypeError(String::New("Bad argument"));
      return ThrowException(exception);
    }

    char* kbuf = new char[klen];
    ssize_t kwritten = DecodeWrite(kbuf, klen, args[0], BINARY);
    assert(kwritten == klen);

    ASSERT_IS_STRING_OR_BUFFER(args[1]);
    ssize_t hlen = DecodeBytes(args[1], BINARY);

    if (hlen < 0) {
      delete [] kbuf;
      Local<Value> exception = Exception::TypeError(String::New("Bad argument"));
      return ThrowException(exception);
    }

    unsigned char* hbuf = new unsigned char[hlen];
    ssize_t hwritten = DecodeWrite((char *)hbuf, hlen, args[1], BINARY);
    assert(hwritten == hlen);
    unsigned char* dbuf;
    int dlen;

    int r=-1;

    if (args.Length() == 2 || !args[2]->IsString()) {
      // Binary
      r = verify->VerifyFinal(kbuf, klen, hbuf, hlen);
    } else {
      String::Utf8Value encoding(args[2]->ToString());
      if (strcasecmp(*encoding, "hex") == 0) {
        // Hex encoding
        HexDecode(hbuf, hlen, (char **)&dbuf, &dlen);
        r = verify->VerifyFinal(kbuf, klen, dbuf, dlen);
        delete [] dbuf;
      } else if (strcasecmp(*encoding, "base64") == 0) {
        // Base64 encoding
        unbase64(hbuf, hlen, (char **)&dbuf, &dlen);
        r = verify->VerifyFinal(kbuf, klen, dbuf, dlen);
        delete [] dbuf;
      } else if (strcasecmp(*encoding, "binary") == 0) {
        r = verify->VerifyFinal(kbuf, klen, hbuf, hlen);
      } else {
        fprintf(stderr, "node-crypto : Verify .verify encoding "
                        "can be binary, hex or base64\n");
      }
    }

    delete [] kbuf;
    delete [] hbuf;

    return scope.Close(Integer::New(r));
  }

  Verify () : ObjectWrap () {
    initialised_ = false;
  }

  ~Verify () { }

 private:

  EVP_MD_CTX mdctx; /* coverity[member_decl] */
  const EVP_MD *md; /* coverity[member_decl] */
  bool initialised_;

};

class DiffieHellman : public ObjectWrap {
 public:
  static void Initialize(v8::Handle<v8::Object> target) {
    HandleScope scope;

    Local<FunctionTemplate> t = FunctionTemplate::New(New);

    t->InstanceTemplate()->SetInternalFieldCount(1);

    NODE_SET_PROTOTYPE_METHOD(t, "generateKeys", GenerateKeys);
    NODE_SET_PROTOTYPE_METHOD(t, "computeSecret", ComputeSecret);
    NODE_SET_PROTOTYPE_METHOD(t, "getPrime", GetPrime);
    NODE_SET_PROTOTYPE_METHOD(t, "getGenerator", GetGenerator);
    NODE_SET_PROTOTYPE_METHOD(t, "getPublicKey", GetPublicKey);
    NODE_SET_PROTOTYPE_METHOD(t, "getPrivateKey", GetPrivateKey);
    NODE_SET_PROTOTYPE_METHOD(t, "setPublicKey", SetPublicKey);
    NODE_SET_PROTOTYPE_METHOD(t, "setPrivateKey", SetPrivateKey);

    target->Set(String::NewSymbol("DiffieHellman"), t->GetFunction());
  }

  bool Init(int primeLength) {
    dh = DH_new();
    DH_generate_parameters_ex(dh, primeLength, DH_GENERATOR_2, 0);
    bool result = VerifyContext();
    if (!result) return false;
    initialised_ = true;
    return true;
  }

  bool Init(unsigned char* p, int p_len) {
    dh = DH_new();
    dh->p = BN_bin2bn(p, p_len, 0);
    dh->g = BN_new();
    if (!BN_set_word(dh->g, 2)) return false;
    bool result = VerifyContext();
    if (!result) return false;
    initialised_ = true;
    return true;
  }

 protected:
  static Handle<Value> New(const Arguments& args) {
    HandleScope scope;

    DiffieHellman* diffieHellman = new DiffieHellman();
    bool initialized = false;

    if (args.Length() > 0) {
      if (args[0]->IsInt32()) {
        diffieHellman->Init(args[0]->Int32Value());
        initialized = true;
      } else {
        if (args[0]->IsString()) {
          char* buf;
          int len;
          if (args.Length() > 1 && args[1]->IsString()) {
            len = DecodeWithEncoding(args[0], args[1], &buf);
          } else {
            len = DecodeBinary(args[0], &buf);
          }

          if (len == -1) {
            delete[] buf;
            return ThrowException(Exception::Error(
                  String::New("Invalid argument")));
          } else {
            diffieHellman->Init(reinterpret_cast<unsigned char*>(buf), len);
            delete[] buf;
            initialized = true;
          }
        } else if (Buffer::HasInstance(args[0])) {
          Local<Object> buffer = args[0]->ToObject();
          diffieHellman->Init(
                  reinterpret_cast<unsigned char*>(Buffer::Data(buffer)),
                  Buffer::Length(buffer));
          initialized = true;
        }
      }
    }

    if (!initialized) {
      return ThrowException(Exception::Error(
            String::New("Initialization failed")));
    }

    diffieHellman->Wrap(args.This());

    return args.This();
  }

  static Handle<Value> GenerateKeys(const Arguments& args) {
    DiffieHellman* diffieHellman =
      ObjectWrap::Unwrap<DiffieHellman>(args.This());

    HandleScope scope;

    if (!diffieHellman->initialised_) {
      return ThrowException(Exception::Error(
            String::New("Not initialized")));
    }

    if (!DH_generate_key(diffieHellman->dh)) {
      return ThrowException(Exception::Error(
            String::New("Key generation failed")));
    }

    Local<Value> outString;

    int dataSize = BN_num_bytes(diffieHellman->dh->pub_key);
    char* data = new char[dataSize];
    BN_bn2bin(diffieHellman->dh->pub_key,
        reinterpret_cast<unsigned char*>(data));

    if (args.Length() > 0 && args[0]->IsString()) {
      outString = EncodeWithEncoding(args[0], data, dataSize);
    } else {
      outString = Encode(data, dataSize, BINARY);
    }
    delete[] data;

    return scope.Close(outString);
  }

  static Handle<Value> GetPrime(const Arguments& args) {
    DiffieHellman* diffieHellman =
      ObjectWrap::Unwrap<DiffieHellman>(args.This());

    HandleScope scope;

    if (!diffieHellman->initialised_) {
      return ThrowException(Exception::Error(String::New("Not initialized")));
    }

    int dataSize = BN_num_bytes(diffieHellman->dh->p);
    char* data = new char[dataSize];
    BN_bn2bin(diffieHellman->dh->p, reinterpret_cast<unsigned char*>(data));

    Local<Value> outString;

    if (args.Length() > 0 && args[0]->IsString()) {
      outString = EncodeWithEncoding(args[0], data, dataSize);
    } else {
      outString = Encode(data, dataSize, BINARY);
    }

    delete[] data;

    return scope.Close(outString);
  }

  static Handle<Value> GetGenerator(const Arguments& args) {
    DiffieHellman* diffieHellman =
      ObjectWrap::Unwrap<DiffieHellman>(args.This());

    HandleScope scope;

    if (!diffieHellman->initialised_) {
      return ThrowException(Exception::Error(String::New("Not initialized")));
    }

    int dataSize = BN_num_bytes(diffieHellman->dh->g);
    char* data = new char[dataSize];
    BN_bn2bin(diffieHellman->dh->g, reinterpret_cast<unsigned char*>(data));

    Local<Value> outString;

    if (args.Length() > 0 && args[0]->IsString()) {
      outString = EncodeWithEncoding(args[0], data, dataSize);
    } else {
      outString = Encode(data, dataSize, BINARY);
    }

    delete[] data;

    return scope.Close(outString);
  }

  static Handle<Value> GetPublicKey(const Arguments& args) {
    DiffieHellman* diffieHellman =
      ObjectWrap::Unwrap<DiffieHellman>(args.This());

    HandleScope scope;

    if (!diffieHellman->initialised_) {
      return ThrowException(Exception::Error(String::New("Not initialized")));
    }

    if (diffieHellman->dh->pub_key == NULL) {
      return ThrowException(Exception::Error(
            String::New("No public key - did you forget to generate one?")));
    }

    int dataSize = BN_num_bytes(diffieHellman->dh->pub_key);
    char* data = new char[dataSize];
    BN_bn2bin(diffieHellman->dh->pub_key,
        reinterpret_cast<unsigned char*>(data));

    Local<Value> outString;

    if (args.Length() > 0 && args[0]->IsString()) {
      outString = EncodeWithEncoding(args[0], data, dataSize);
    } else {
      outString = Encode(data, dataSize, BINARY);
    }

    delete[] data;

    return scope.Close(outString);
  }

  static Handle<Value> GetPrivateKey(const Arguments& args) {
    DiffieHellman* diffieHellman =
      ObjectWrap::Unwrap<DiffieHellman>(args.This());

    HandleScope scope;

    if (!diffieHellman->initialised_) {
      return ThrowException(Exception::Error(String::New("Not initialized")));
    }

    if (diffieHellman->dh->priv_key == NULL) {
      return ThrowException(Exception::Error(
            String::New("No private key - did you forget to generate one?")));
    }

    int dataSize = BN_num_bytes(diffieHellman->dh->priv_key);
    char* data = new char[dataSize];
    BN_bn2bin(diffieHellman->dh->priv_key,
        reinterpret_cast<unsigned char*>(data));

    Local<Value> outString;

<<<<<<< HEAD
    if (args.Length() > 0 && args[0]->IsString()) {
      outString = EncodeWithEncoding(args[0], data, dataSize);
    } else {
      outString = Encode(data, dataSize, BINARY);
    }

    delete[] data;

    return scope.Close(outString);
  }

  static Handle<Value> ComputeSecret(const Arguments& args) {
    HandleScope scope;

    DiffieHellman* diffieHellman =
      ObjectWrap::Unwrap<DiffieHellman>(args.This());

    if (!diffieHellman->initialised_) {
      return ThrowException(Exception::Error(String::New("Not initialized")));
    }

    BIGNUM* key = 0;

    if (args.Length() == 0) {
      return ThrowException(Exception::Error(
            String::New("First argument must be other party's public key")));
    } else {
      if (args[0]->IsString()) {
        char* buf;
        int len;
        if (args.Length() > 1) {
          len = DecodeWithEncoding(args[0], args[1], &buf);
        } else {
          len = DecodeBinary(args[0], &buf);
        }
        if (len == -1) {
          delete[] buf;
          return ThrowException(Exception::Error(
                String::New("Invalid argument")));
        }
        key = BN_bin2bn(reinterpret_cast<unsigned char*>(buf), len, 0);
        delete[] buf;
      } else if (Buffer::HasInstance(args[0])) {
        Local<Object> buffer = args[0]->ToObject();
        key = BN_bin2bn(
          reinterpret_cast<unsigned char*>(Buffer::Data(buffer)),
          Buffer::Length(buffer), 0);
      } else {
        return ThrowException(Exception::Error(
              String::New("First argument must be other party's public key")));
      }
    }

    int dataSize = DH_size(diffieHellman->dh);
    char* data = new char[dataSize];

    int size = DH_compute_key(reinterpret_cast<unsigned char*>(data),
      key, diffieHellman->dh);
    BN_free(key);

    Local<Value> outString;

    if (size == -1) {
      int checkResult;
      if (!DH_check_pub_key(diffieHellman->dh, key, &checkResult)) {
        return ThrowException(Exception::Error(String::New("Invalid key")));
      } else if (checkResult) {
        if (checkResult & DH_CHECK_PUBKEY_TOO_SMALL) {
          return ThrowException(Exception::Error(
                String::New("Supplied key is too small")));
        } else if (checkResult & DH_CHECK_PUBKEY_TOO_LARGE) {
          return ThrowException(Exception::Error(
                String::New("Supplied key is too large")));
        } else {
          return ThrowException(Exception::Error(String::New("Invalid key")));
        }
      } else {
        return ThrowException(Exception::Error(String::New("Invalid key")));
      }
    } else {
      if (args.Length() > 2 && args[2]->IsString()) {
        outString = EncodeWithEncoding(args[2], data, dataSize);
      } else if (args.Length() > 1 && args[1]->IsString()) {
        outString = EncodeWithEncoding(args[1], data, dataSize);
      } else {
        outString = Encode(data, dataSize, BINARY);
      }
    }

    delete[] data;
    return scope.Close(outString);
  }

  static Handle<Value> SetPublicKey(const Arguments& args) {
    HandleScope scope;

    DiffieHellman* diffieHellman =
      ObjectWrap::Unwrap<DiffieHellman>(args.This());

    if (!diffieHellman->initialised_) {
      return ThrowException(Exception::Error(String::New("Not initialized")));
    }

    if (args.Length() == 0) {
      return ThrowException(Exception::Error(
            String::New("First argument must be public key")));
    } else {
      if (args[0]->IsString()) {
        char* buf;
        int len;
        if (args.Length() > 1) {
          len = DecodeWithEncoding(args[0], args[1], &buf);
        } else {
          len = DecodeBinary(args[0], &buf);
        }
        if (len == -1) {
          delete[] buf;
          return ThrowException(Exception::Error(
                String::New("Invalid argument")));
        }
        diffieHellman->dh->pub_key =
          BN_bin2bn(reinterpret_cast<unsigned char*>(buf), len, 0);
        delete[] buf;
      } else if (Buffer::HasInstance(args[0])) {
        Local<Object> buffer = args[0]->ToObject();
        diffieHellman->dh->pub_key =
          BN_bin2bn(
            reinterpret_cast<unsigned char*>(Buffer::Data(buffer)),
            Buffer::Length(buffer), 0);
      } else {
        return ThrowException(Exception::Error(
              String::New("First argument must be public key")));
      }
    }

    return args.This();
  }

  static Handle<Value> SetPrivateKey(const Arguments& args) {
    HandleScope scope;

    DiffieHellman* diffieHellman =
      ObjectWrap::Unwrap<DiffieHellman>(args.This());

    if (!diffieHellman->initialised_) {
      return ThrowException(Exception::Error(
            String::New("Not initialized")));
    }

    if (args.Length() == 0) {
      return ThrowException(Exception::Error(
            String::New("First argument must be private key")));
    } else {
      if (args[0]->IsString()) {
        char* buf;
        int len;
        if (args.Length() > 1) {
          len = DecodeWithEncoding(args[0], args[1], &buf);
        } else {
          len = DecodeBinary(args[0], &buf);
        }
        if (len == -1) {
          delete[] buf;
          return ThrowException(Exception::Error(
                String::New("Invalid argument")));
        }
        diffieHellman->dh->priv_key =
          BN_bin2bn(reinterpret_cast<unsigned char*>(buf), len, 0);
        delete[] buf;
      } else if (Buffer::HasInstance(args[0])) {
        Local<Object> buffer = args[0]->ToObject();
        diffieHellman->dh->priv_key =
          BN_bin2bn(
            reinterpret_cast<unsigned char*>(Buffer::Data(buffer)),
            Buffer::Length(buffer), 0);
      } else {
        return ThrowException(Exception::Error(
              String::New("First argument must be private key")));
      }
    }

    return args.This();
  }

  DiffieHellman() : ObjectWrap() {
    initialised_ = false;
    dh = NULL;
  }

  ~DiffieHellman() {
    if (dh != NULL) {
      DH_free(dh);
    }
  }

 private:
  bool VerifyContext() {
    int codes;
    if (!DH_check(dh, &codes)) return false;
    if (codes & DH_CHECK_P_NOT_SAFE_PRIME) return false;
    if (codes & DH_CHECK_P_NOT_PRIME) return false;
    if (codes & DH_UNABLE_TO_CHECK_GENERATOR) return false;
    if (codes & DH_NOT_SUITABLE_GENERATOR) return false;
    return true;
  }

  static int DecodeBinary(Handle<Value> str, char** buf) {
    int len = DecodeBytes(str);
    *buf = new char[len];
    int written = DecodeWrite(*buf, len, str, BINARY);
    if (written != len) {
      return -1;
    }
    return len;
  }

  static int DecodeWithEncoding(Handle<Value> str, Handle<Value> enc,
      char** buf) {
    int len = DecodeBinary(str, buf);
    if (len == -1) {
      return len;
    }
    String::Utf8Value encoding(enc->ToString());
    char* retbuf = 0;
    int retlen;

    if (strcasecmp(*encoding, "hex") == 0) {
      HexDecode((unsigned char*)*buf, len, &retbuf, &retlen);

    } else if (strcasecmp(*encoding, "base64") == 0) {
      unbase64((unsigned char*)*buf, len, &retbuf, &retlen);

    } else if (strcasecmp(*encoding, "binary") == 0) {
      // Binary - do nothing
    } else {
      fprintf(stderr, "node-crypto : Diffie-Hellman parameter encoding "
                      "can be binary, hex or base64\n");
    }

    if (retbuf != 0) {
      delete [] *buf;
      *buf = retbuf;
      len = retlen;
    }

    return len;
  }

  static Local<Value> EncodeWithEncoding(Handle<Value> enc, char* buf,
      int len) {
    HandleScope scope;

    Local<Value> outString;
    String::Utf8Value encoding(enc->ToString());
    char* retbuf;
    int retlen;
    if (strcasecmp(*encoding, "hex") == 0) {
      // Hex encoding
      HexEncode(reinterpret_cast<unsigned char*>(buf), len, &retbuf, &retlen);
      outString = Encode(retbuf, retlen, BINARY);
      delete [] retbuf;
    } else if (strcasecmp(*encoding, "base64") == 0) {
      base64(reinterpret_cast<unsigned char*>(buf), len, &retbuf, &retlen);
      outString = Encode(retbuf, retlen, BINARY);
      delete [] retbuf;
    } else if (strcasecmp(*encoding, "binary") == 0) {
      outString = Encode(buf, len, BINARY);
    } else {
      fprintf(stderr, "node-crypto : Diffie-Hellman parameter encoding "
                      "can be binary, hex or base64\n");
    }

    return scope.Close(outString);
  }

  bool initialised_;
  DH* dh;
};



=======
>>>>>>> 103a450d
void InitCrypto(Handle<Object> target) {
  HandleScope scope;

  SSL_library_init();
  OpenSSL_add_all_algorithms();
  OpenSSL_add_all_digests();
  SSL_load_error_strings();
  ERR_load_crypto_strings();

  // Turn off compression. Saves memory - do it in userland.
  STACK_OF(SSL_COMP)* comp_methods = SSL_COMP_get_compression_methods();
#if 0
  if (comp_methods && sk_SSL_COMP_num(comp_methods) > 0) {
    default_compression_method = sk_SSL_COMP_pop(comp_methods);
    fprintf(stderr, "SSL_COMP_get_name %s\n",
        SSL_COMP_get_name(default_compression_method->method));
  }
#endif
  sk_SSL_COMP_zero(comp_methods);
  assert(sk_SSL_COMP_num(comp_methods) == 0);

  SecureContext::Initialize(target);
  Connection::Initialize(target);
  Cipher::Initialize(target);
  Decipher::Initialize(target);
  DiffieHellman::Initialize(target);
  Hmac::Initialize(target);
  Hash::Initialize(target);
  Sign::Initialize(target);
  Verify::Initialize(target);

  subject_symbol    = NODE_PSYMBOL("subject");
  issuer_symbol     = NODE_PSYMBOL("issuer");
  valid_from_symbol = NODE_PSYMBOL("valid_from");
  valid_to_symbol   = NODE_PSYMBOL("valid_to");
  fingerprint_symbol   = NODE_PSYMBOL("fingerprint");
  name_symbol       = NODE_PSYMBOL("name");
  version_symbol    = NODE_PSYMBOL("version");
  ext_key_usage_symbol = NODE_PSYMBOL("ext_key_usage");
}

}  // namespace crypto
}  // namespace node

NODE_MODULE(node_crypto, node::crypto::InitCrypto);
<|MERGE_RESOLUTION|>--- conflicted
+++ resolved
@@ -3286,7 +3286,6 @@
 
     Local<Value> outString;
 
-<<<<<<< HEAD
     if (args.Length() > 0 && args[0]->IsString()) {
       outString = EncodeWithEncoding(args[0], data, dataSize);
     } else {
@@ -3567,9 +3566,6 @@
 };
 
 
-
-=======
->>>>>>> 103a450d
 void InitCrypto(Handle<Object> target) {
   HandleScope scope;
 
