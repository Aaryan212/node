--- conflicted
+++ resolved
@@ -216,9 +216,6 @@
 }
 
 
-<<<<<<< HEAD
-bool EntropySource(unsigned char* buffer, size_t length) {
-=======
 // Ensure that OpenSSL has enough entropy (at least 256 bits) for its PRNG.
 // The entropy pool starts out empty and needs to fill up before the PRNG
 // can be used securely.  Once the pool is filled, it never dries up again;
@@ -242,7 +239,7 @@
 inline void CheckEntropy() {
   for (;;) {
     int status = RAND_status();
-    assert(status >= 0);  // Cannot fail.
+    CHECK_GE(status, 0);  // Cannot fail.
     if (status != 0)
       break;
     if (RAND_poll() == 0)  // Give up, RAND_poll() not supported.
@@ -254,19 +251,11 @@
 bool EntropySource(unsigned char* buffer, size_t length) {
   // Ensure that OpenSSL's PRNG is properly seeded.
   CheckEntropy();
->>>>>>> f68a116c
   // RAND_bytes() can return 0 to indicate that the entropy data is not truly
   // random. That's okay, it's still better than V8's stock source of entropy,
   // which is /dev/urandom on UNIX platforms and the current time on Windows.
   return RAND_bytes(buffer, length) != -1;
 }
-<<<<<<< HEAD
-=======
-
-
-void SecureContext::Initialize(Handle<Object> target) {
-  HandleScope scope;
->>>>>>> f68a116c
 
 
 void SecureContext::Initialize(Environment* env, Handle<Object> target) {
