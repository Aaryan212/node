<!doctype html>
<html>
  <title>link</title>
  <meta http-equiv="content-type" value="text/html;utf-8">
  <link rel="stylesheet" type="text/css" href="../static/style.css">

  <body>
    <div id="wrapper">
<h1><a href="../api/link.html">link</a></h1> <p>Symlink a package folder</p>

<h2 id="SYNOPSIS">SYNOPSIS</h2>

<pre><code>npm.command.link(callback)
npm.command.link(packages, callback)</code></pre>

<h2 id="DESCRIPTION">DESCRIPTION</h2>

<p>Package linking is a two-step process.</p>

<p>Without parameters, link will create a globally-installed
symbolic link from <code>prefix/package-name</code> to the current folder.</p>

<p>With a parameters, link will create a symlink from the local <code>node_modules</code>
folder to the global symlink.</p>

<p>When creating tarballs for <code>npm publish</code>, the linked packages are
&quot;snapshotted&quot; to their current state by resolving the symbolic links.</p>

<p>This is
handy for installing your own stuff, so that you can work on it and test it
iteratively without having to continually rebuild.</p>

<p>For example:</p>

<pre><code>npm.commands.link(cb)           # creates global link from the cwd
                                # (say redis package)
npm.commands.link(&#39;redis&#39;, cb)  # link-install the package</code></pre>

<p>Now, any changes to the redis package will be reflected in
the package in the current working directory</p>
</div>
<<<<<<< HEAD
<p id="footer">link &mdash; npm@1.2.3</p>
=======
<p id="footer">link &mdash; npm@1.2.10</p>
>>>>>>> 13897279
<script>
;(function () {
var wrapper = document.getElementById("wrapper")
var els = Array.prototype.slice.call(wrapper.getElementsByTagName("*"), 0)
  .filter(function (el) {
    return el.parentNode === wrapper
        && el.tagName.match(/H[1-6]/)
        && el.id
  })
var l = 2
  , toc = document.createElement("ul")
toc.innerHTML = els.map(function (el) {
  var i = el.tagName.charAt(1)
    , out = ""
  while (i > l) {
    out += "<ul>"
    l ++
  }
  while (i < l) {
    out += "</ul>"
    l --
  }
  out += "<li><a href='#" + el.id + "'>" +
    ( el.innerText || el.text || el.innerHTML)
    + "</a>"
  return out
}).join("\n")
toc.id = "toc"
document.body.appendChild(toc)
})()
</script>
</body></html><|MERGE_RESOLUTION|>--- conflicted
+++ resolved
@@ -39,11 +39,7 @@
 <p>Now, any changes to the redis package will be reflected in
 the package in the current working directory</p>
 </div>
-<<<<<<< HEAD
-<p id="footer">link &mdash; npm@1.2.3</p>
-=======
 <p id="footer">link &mdash; npm@1.2.10</p>
->>>>>>> 13897279
 <script>
 ;(function () {
 var wrapper = document.getElementById("wrapper")
