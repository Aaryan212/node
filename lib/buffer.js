--- conflicted
+++ resolved
@@ -269,7 +269,6 @@
 
 Buffer.byteLength = byteLength;
 
-<<<<<<< HEAD
 
 // For backwards compatibility.
 Object.defineProperty(Buffer.prototype, 'parent', {
@@ -290,11 +289,7 @@
 });
 
 
-// toString(encoding, start=0, end=buffer.length)
-Buffer.prototype.toString = function(encoding, start, end) {
-=======
 function slowToString(encoding, start, end) {
->>>>>>> 12bc3972
   var loweredCase = false;
 
   start = start >>> 0;
@@ -339,6 +334,7 @@
 }
 
 
+// toString(encoding, start=0, end=buffer.length)
 Buffer.prototype.toString = function() {
   const length = this.length | 0;
   if (arguments.length === 0)
